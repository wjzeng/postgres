--- conflicted
+++ resolved
@@ -422,13 +422,9 @@
 	randomAccess = (rsinfo->allowedModes & SFRM_Materialize_Random) != 0;
 	tupstore = tuplestore_begin_heap(randomAccess, false, work_mem);
 
-<<<<<<< HEAD
-			fctx->dirdesc = AllocateDir(fctx->location, false);
-=======
 	rsinfo->returnMode = SFRM_Materialize;
 	rsinfo->setResult = tupstore;
 	rsinfo->setDesc = tupdesc;
->>>>>>> 25180875
 
 	MemoryContextSwitchTo(oldcontext);
 
