--- conflicted
+++ resolved
@@ -663,11 +663,8 @@
 	DIR		   *rldir;
 	struct dirent *rlde;
 	bool		found = false;
-<<<<<<< HEAD
 	char		polar_path[MAXPGPATH];
-=======
 	bool		historyFound = false;
->>>>>>> 25180875
 
 	snprintf(XLogArchiveStatusDir, MAXPGPATH, XLOGDIR "/archive_status");
 
