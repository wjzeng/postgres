/*-------------------------------------------------------------------------
 *
 * postmaster.c
 *	  This program acts as a clearing house for requests to the
 *	  POSTGRES system.  Frontend programs send a startup message
 *	  to the Postmaster and the postmaster uses the info in the
 *	  message to setup a backend process.
 *
 *	  The postmaster also manages system-wide operations such as
 *	  startup and shutdown. The postmaster itself doesn't do those
 *	  operations, mind you --- it just forks off a subprocess to do them
 *	  at the right times.  It also takes care of resetting the system
 *	  if a backend crashes.
 *
 *	  The postmaster process creates the shared memory and semaphore
 *	  pools during startup, but as a rule does not touch them itself.
 *	  In particular, it is not a member of the PGPROC array of backends
 *	  and so it cannot participate in lock-manager operations.  Keeping
 *	  the postmaster away from shared memory operations makes it simpler
 *	  and more reliable.  The postmaster is almost always able to recover
 *	  from crashes of individual backends by resetting shared memory;
 *	  if it did much with shared memory then it would be prone to crashing
 *	  along with the backends.
 *
 *	  When a request message is received, we now fork() immediately.
 *	  The child process performs authentication of the request, and
 *	  then becomes a backend if successful.  This allows the auth code
 *	  to be written in a simple single-threaded style (as opposed to the
 *	  crufty "poor man's multitasking" code that used to be needed).
 *	  More importantly, it ensures that blockages in non-multithreaded
 *	  libraries like SSL or PAM cannot cause denial of service to other
 *	  clients.
 *
 *
 * Portions Copyright (c) 1996-2018, PostgreSQL Global Development Group
 * Portions Copyright (c) 1994, Regents of the University of California
 *
 *
 * IDENTIFICATION
 *	  src/backend/postmaster/postmaster.c
 *
 * NOTES
 *
 * Initialization:
 *		The Postmaster sets up shared memory data structures
 *		for the backends.
 *
 * Synchronization:
 *		The Postmaster shares memory with the backends but should avoid
 *		touching shared memory, so as not to become stuck if a crashing
 *		backend screws up locks or shared memory.  Likewise, the Postmaster
 *		should never block on messages from frontend clients.
 *
 * Garbage Collection:
 *		The Postmaster cleans up after backends if they have an emergency
 *		exit and/or core dump.
 *
 * Error Reporting:
 *		Use write_stderr() only for reporting "interactive" errors
 *		(essentially, bogus arguments on the command line).  Once the
 *		postmaster is launched, use ereport().
 *
 *-------------------------------------------------------------------------
 */

#include "postgres.h"

#include <unistd.h>
#include <signal.h>
#include <time.h>
#include <sys/wait.h>
#include <ctype.h>
#include <sys/stat.h>
#include <sys/socket.h>
#include <fcntl.h>
#include <sys/param.h>
#include <netdb.h>
#include <limits.h>

#ifdef HAVE_SYS_SELECT_H
#include <sys/select.h>
#endif

#ifdef USE_BONJOUR
#include <dns_sd.h>
#endif

#ifdef USE_SYSTEMD
#include <systemd/sd-daemon.h>
#endif

#ifdef HAVE_PTHREAD_IS_THREADED_NP
#include <pthread.h>
#endif

#include "access/transam.h"
#include "access/xlog.h"
#include "bootstrap/bootstrap.h"
#include "catalog/pg_control.h"
#include "common/file_perm.h"
#include "common/ip.h"
#include "lib/ilist.h"
#include "libpq/auth.h"
#include "libpq/libpq.h"
#include "libpq/pqformat.h"
#include "libpq/pqsignal.h"
#include "miscadmin.h"
#include "pg_getopt.h"
#include "pgstat.h"
#include "port/pg_bswap.h"
#include "postmaster/autovacuum.h"
#include "postmaster/bgworker_internals.h"
#include "postmaster/fork_process.h"
#include "postmaster/pgarch.h"
#include "postmaster/postmaster.h"
#include "postmaster/syslogger.h"
#include "replication/logicallauncher.h"
#include "replication/walsender.h"
#include "storage/fd.h"
#include "storage/ipc.h"
#include "storage/pg_shmem.h"
#include "storage/pmsignal.h"
#include "storage/proc.h"
#include "tcop/tcopprot.h"
#include "utils/builtins.h"
#include "utils/datetime.h"
#include "utils/dynamic_loader.h"
#include "utils/memutils.h"
#include "utils/pidfile.h"
#include "utils/ps_status.h"
#include "utils/timeout.h"
#include "utils/varlena.h"

#ifdef EXEC_BACKEND
#include "storage/spin.h"
#endif

/* POLAR */
#include "access/polar_logindex.h"
#include "storage/polar_fd.h"

/* POLAR */
typedef enum
{
	PM_RECEIVE_SIGINT = 0,
	PM_RECEIVE_SIGTERM,
	PM_RECEIVE_SIGQUIT,
	PM_ADVANCE_STATE_MACHINE,
	PM_SUBPROCESS_DIE,
	MAX_PM_SIGNALS
} polar_pmstate_change_reason;

/*
 * Possible types of a backend. Beyond being the possible bkend_type values in
 * struct bkend, these are OR-able request flag bits for SignalSomeChildren()
 * and CountChildren().
 */
#define BACKEND_TYPE_NORMAL		0x0001	/* normal backend */
#define BACKEND_TYPE_AUTOVAC	0x0002	/* autovacuum worker process */
#define BACKEND_TYPE_WALSND		0x0004	/* walsender process */
#define BACKEND_TYPE_BGWORKER	0x0008	/* bgworker process */
#define BACKEND_TYPE_ALL		0x000F	/* OR of all the above */

#define BACKEND_TYPE_WORKER		(BACKEND_TYPE_AUTOVAC | BACKEND_TYPE_BGWORKER)

/*
 * List of active backends (or child processes anyway; we don't actually
 * know whether a given child has become a backend or is still in the
 * authorization phase).  This is used mainly to keep track of how many
 * children we have and send them appropriate signals when necessary.
 *
 * "Special" children such as the startup, bgwriter and autovacuum launcher
 * tasks are not in this list.  Autovacuum worker and walsender are in it.
 * Also, "dead_end" children are in it: these are children launched just for
 * the purpose of sending a friendly rejection message to a would-be client.
 * We must track them because they are attached to shared memory, but we know
 * they will never become live backends.  dead_end children are not assigned a
 * PMChildSlot.
 *
 * Background workers are in this list, too.
 */
typedef struct bkend
{
	pid_t		pid;			/* process id of backend */
	int32		cancel_key;		/* cancel key for cancels for this backend */
	int			child_slot;		/* PMChildSlot for this backend, if any */

	/*
	 * Flavor of backend or auxiliary process.  Note that BACKEND_TYPE_WALSND
	 * backends initially announce themselves as BACKEND_TYPE_NORMAL, so if
	 * bkend_type is normal, you should check for a recent transition.
	 */
	int			bkend_type;
	bool		dead_end;		/* is it going to send an error and quit? */
	bool		bgworker_notify;	/* gets bgworker start/stop notifications */
	dlist_node	elem;			/* list link in BackendList */
} Backend;

static dlist_head BackendList = DLIST_STATIC_INIT(BackendList);

#ifdef EXEC_BACKEND
static Backend *ShmemBackendArray;
#endif

BackgroundWorker *MyBgworkerEntry = NULL;



/* The socket number we are listening for connections on */
int			PostPortNumber;

/* The directory names for Unix socket(s) */
char	   *Unix_socket_directories;

/* The TCP listen address(es) */
char	   *ListenAddresses;

/*
 * ReservedBackends is the number of backends reserved for superuser use.
 * This number is taken out of the pool size given by MaxConnections so
 * number of backend slots available to non-superusers is
 * (MaxConnections - ReservedBackends).  Note what this really means is
 * "if there are <= ReservedBackends connections available, only superusers
 * can make new connections" --- pre-existing superuser connections don't
 * count against the limit.
 */
int			ReservedBackends;

/* The socket(s) we're listening to. */
#define MAXLISTEN	64
static pgsocket ListenSocket[MAXLISTEN];

/*
 * Set by the -o option
 */
static char ExtraOptions[MAXPGPATH];

/*
 * These globals control the behavior of the postmaster in case some
 * backend dumps core.  Normally, it kills all peers of the dead backend
 * and reinitializes shared memory.  By specifying -s or -n, we can have
 * the postmaster stop (rather than kill) peers and not reinitialize
 * shared data structures.  (Reinit is currently dead code, though.)
 */
static bool Reinit = true;
static int	SendStop = false;

/* still more option variables */
bool		EnableSSL = false;

int			PreAuthDelay = 0;
int			AuthenticationTimeout = 60;

bool		log_hostname;		/* for ps display and logging */
bool		Log_connections = false;
bool		Db_user_namespace = false;

bool		enable_bonjour = false;
char	   *bonjour_name;
bool		restart_after_crash = true;

/* PIDs of special child processes; 0 when not running */
static pid_t StartupPID = 0,
			BgWriterPID = 0,
			CheckpointerPID = 0,
			WalWriterPID = 0,
			WalReceiverPID = 0,
			AutoVacPID = 0,
			PgArchPID = 0,
			PgStatPID = 0,
			SysLoggerPID = 0;

/* Startup process's status */
typedef enum
{
	STARTUP_NOT_RUNNING,
	STARTUP_RUNNING,
	STARTUP_SIGNALED,			/* we sent it a SIGQUIT or SIGKILL */
	STARTUP_CRASHED
} StartupStatusEnum;

static StartupStatusEnum StartupStatus = STARTUP_NOT_RUNNING;

/* Startup/shutdown state */
#define			NoShutdown		0
#define			SmartShutdown	1
#define			FastShutdown	2
#define			ImmediateShutdown	3

static int	Shutdown = NoShutdown;

static bool FatalError = false; /* T if recovering from backend crash */

/*
 * We use a simple state machine to control startup, shutdown, and
 * crash recovery (which is rather like shutdown followed by startup).
 *
 * After doing all the postmaster initialization work, we enter PM_STARTUP
 * state and the startup process is launched. The startup process begins by
 * reading the control file and other preliminary initialization steps.
 * In a normal startup, or after crash recovery, the startup process exits
 * with exit code 0 and we switch to PM_RUN state.  However, archive recovery
 * is handled specially since it takes much longer and we would like to support
 * hot standby during archive recovery.
 *
 * When the startup process is ready to start archive recovery, it signals the
 * postmaster, and we switch to PM_RECOVERY state. The background writer and
 * checkpointer are launched, while the startup process continues applying WAL.
 * If Hot Standby is enabled, then, after reaching a consistent point in WAL
 * redo, startup process signals us again, and we switch to PM_HOT_STANDBY
 * state and begin accepting connections to perform read-only queries.  When
 * archive recovery is finished, the startup process exits with exit code 0
 * and we switch to PM_RUN state.
 *
 * Normal child backends can only be launched when we are in PM_RUN or
 * PM_HOT_STANDBY state.  (We also allow launch of normal
 * child backends in PM_WAIT_BACKUP state, but only for superusers.)
 * In other states we handle connection requests by launching "dead_end"
 * child processes, which will simply send the client an error message and
 * quit.  (We track these in the BackendList so that we can know when they
 * are all gone; this is important because they're still connected to shared
 * memory, and would interfere with an attempt to destroy the shmem segment,
 * possibly leading to SHMALL failure when we try to make a new one.)
 * In PM_WAIT_DEAD_END state we are waiting for all the dead_end children
 * to drain out of the system, and therefore stop accepting connection
 * requests at all until the last existing child has quit (which hopefully
 * will not be very long).
 *
 * Notice that this state variable does not distinguish *why* we entered
 * states later than PM_RUN --- Shutdown and FatalError must be consulted
 * to find that out.  FatalError is never true in PM_RECOVERY_* or PM_RUN
 * states, nor in PM_SHUTDOWN states (because we don't enter those states
 * when trying to recover from a crash).  It can be true in PM_STARTUP state,
 * because we don't clear it until we've successfully started WAL redo.
 */
typedef enum
{
	PM_INIT,					/* postmaster starting */
	PM_STARTUP,					/* waiting for startup subprocess */
	PM_RECOVERY,				/* in archive recovery mode */
	PM_HOT_STANDBY,				/* in hot standby mode */
	PM_RUN,						/* normal "database is alive" state */
	PM_WAIT_BACKUP,				/* waiting for online backup mode to end */
	PM_WAIT_READONLY,			/* waiting for read only backends to exit */
	PM_WAIT_BACKENDS,			/* waiting for live backends to exit */
	PM_SHUTDOWN,				/* waiting for checkpointer to do shutdown
								 * ckpt */
	PM_SHUTDOWN_2,				/* waiting for archiver and walsenders to
								 * finish */
	PM_WAIT_DEAD_END,			/* waiting for dead_end children to exit */
	PM_NO_CHILDREN				/* all important children have exited */
} PMState;

static PMState pmState = PM_INIT;

/* Start time of SIGKILL timeout during immediate shutdown or child crash */
/* Zero means timeout is not running */
static time_t AbortStartTime = 0;

/* Length of said timeout */
#define SIGKILL_CHILDREN_AFTER_SECS		5

static bool ReachedNormalRunning = false;	/* T if we've reached PM_RUN */

bool		ClientAuthInProgress = false;	/* T during new-client
											 * authentication */

bool		redirection_done = false;	/* stderr redirected for syslogger? */

/* received START_AUTOVAC_LAUNCHER signal */
static volatile sig_atomic_t start_autovac_launcher = false;

/* the launcher needs to be signalled to communicate some condition */
static volatile bool avlauncher_needs_signal = false;

/* received START_WALRECEIVER signal */
static volatile sig_atomic_t WalReceiverRequested = false;

/* set when there's a worker that needs to be started up */
static volatile bool StartWorkerNeeded = true;
static volatile bool HaveCrashedWorker = false;

#ifndef HAVE_STRONG_RANDOM
/*
 * State for assigning cancel keys.
 * Also, the global MyCancelKey passes the cancel key assigned to a given
 * backend from the postmaster to that backend (via fork).
 */
static unsigned int random_seed = 0;
static struct timeval random_start_time;
#endif

#ifdef USE_SSL
/* Set when and if SSL has been initialized properly */
static bool LoadedSSL = false;
#endif

#ifdef USE_BONJOUR
static DNSServiceRef bonjour_sdref = NULL;
#endif

/*
 * postmaster.c - function prototypes
 */
static void CloseServerPorts(int status, Datum arg);
static void unlink_external_pid_file(int status, Datum arg);
static void getInstallationPaths(const char *argv0);
static void checkControlFile(void);
static Port *ConnCreate(int serverFd);
static void ConnFree(Port *port);
static void reset_shared(int port);
static void SIGHUP_handler(SIGNAL_ARGS);
static void pmdie(SIGNAL_ARGS);
static void reaper(SIGNAL_ARGS);
static void sigusr1_handler(SIGNAL_ARGS);
static void startup_die(SIGNAL_ARGS);
static void dummy_handler(SIGNAL_ARGS);
static void StartupPacketTimeoutHandler(void);
static void CleanupBackend(int pid, int exitstatus);
static bool CleanupBackgroundWorker(int pid, int exitstatus);
static void HandleChildCrash(int pid, int exitstatus, const char *procname);
static void LogChildExit(int lev, const char *procname,
			 int pid, int exitstatus);
static void PostmasterStateMachine(polar_pmstate_change_reason reason, pid_t pid);
static void BackendInitialize(Port *port);
static void BackendRun(Port *port) pg_attribute_noreturn();
static void ExitPostmaster(int status) pg_attribute_noreturn();
static int	ServerLoop(void);
static int	BackendStartup(Port *port);
static int	ProcessStartupPacket(Port *port, bool SSLdone);
static void SendNegotiateProtocolVersion(List *unrecognized_protocol_options);
static void processCancelRequest(Port *port, void *pkt);
static int	initMasks(fd_set *rmask);
static void report_fork_failure_to_client(Port *port, int errnum);
static CAC_state canAcceptConnections(int backend_type);
static bool RandomCancelKey(int32 *cancel_key);
static void signal_child(pid_t pid, int signal);
static bool SignalSomeChildren(int signal, int targets);
static void TerminateChildren(int signal);

#define SignalChildren(sig)			   SignalSomeChildren(sig, BACKEND_TYPE_ALL)

static int	CountChildren(int target);
static bool assign_backendlist_entry(RegisteredBgWorker *rw);
static void maybe_start_bgworkers(void);
static bool CreateOptsFile(int argc, char *argv[], char *fullprogname);
static pid_t StartChildProcess(AuxProcType type);
static void StartAutovacuumWorker(void);
static void MaybeStartWalReceiver(void);
static void InitPostmasterDeathWatchHandle(void);
static void polar_state_machine_change_check(polar_pmstate_change_reason reason, pid_t pid);

/*
 * Archiver is allowed to start up at the current postmaster state?
 *
 * If WAL archiving is enabled always, we are allowed to start archiver
 * even during recovery.
 */
#define PgArchStartupAllowed()	\
	((XLogArchivingActive() && pmState == PM_RUN) ||	\
	 (XLogArchivingAlways() &&	\
	  (pmState == PM_RECOVERY || pmState == PM_HOT_STANDBY)))

#ifdef EXEC_BACKEND

#ifdef WIN32
#define WNOHANG 0				/* ignored, so any integer value will do */

static pid_t waitpid(pid_t pid, int *exitstatus, int options);
static void WINAPI pgwin32_deadchild_callback(PVOID lpParameter, BOOLEAN TimerOrWaitFired);

static HANDLE win32ChildQueue;

typedef struct
{
	HANDLE		waitHandle;
	HANDLE		procHandle;
	DWORD		procId;
} win32_deadchild_waitinfo;
#endif							/* WIN32 */

static pid_t backend_forkexec(Port *port);
static pid_t internal_forkexec(int argc, char *argv[], Port *port);

/* Type for a socket that can be inherited to a client process */
#ifdef WIN32
typedef struct
{
	SOCKET		origsocket;		/* Original socket value, or PGINVALID_SOCKET
								 * if not a socket */
	WSAPROTOCOL_INFO wsainfo;
} InheritableSocket;
#else
typedef int InheritableSocket;
#endif

/*
 * Structure contains all variables passed to exec:ed backends
 */
typedef struct
{
	Port		port;
	InheritableSocket portsocket;
	char		DataDir[MAXPGPATH];
	pgsocket	ListenSocket[MAXLISTEN];
	int32		MyCancelKey;
	int			MyPMChildSlot;
#ifndef WIN32
	unsigned long UsedShmemSegID;
#else
	void	   *ShmemProtectiveRegion;
	HANDLE		UsedShmemSegID;
#endif
	void	   *UsedShmemSegAddr;
	slock_t    *ShmemLock;
	VariableCache ShmemVariableCache;
	Backend    *ShmemBackendArray;
#ifndef HAVE_SPINLOCKS
	PGSemaphore *SpinlockSemaArray;
#endif
	int			NamedLWLockTrancheRequests;
	NamedLWLockTranche *NamedLWLockTrancheArray;
	LWLockPadded *MainLWLockArray;
	slock_t    *ProcStructLock;
	PROC_HDR   *ProcGlobal;
	PGPROC	   *AuxiliaryProcs;
	PGPROC	   *PreparedXactProcs;
	PMSignalData *PMSignalState;
	InheritableSocket pgStatSock;
	pid_t		PostmasterPid;
	TimestampTz PgStartTime;
	TimestampTz PgReloadTime;
	pg_time_t	first_syslogger_file_time;
	bool		redirection_done;
	bool		IsBinaryUpgrade;
	int			max_safe_fds;
	int			MaxBackends;
#ifdef WIN32
	HANDLE		PostmasterHandle;
	HANDLE		initial_signal_pipe;
	HANDLE		syslogPipe[2];
#else
	int			postmaster_alive_fds[2];
	int			syslogPipe[2];
#endif
	char		my_exec_path[MAXPGPATH];
	char		pkglib_path[MAXPGPATH];
	char		ExtraOptions[MAXPGPATH];
} BackendParameters;

static void read_backend_variables(char *id, Port *port);
static void restore_backend_variables(BackendParameters *param, Port *port);

#ifndef WIN32
static bool save_backend_variables(BackendParameters *param, Port *port);
#else
static bool save_backend_variables(BackendParameters *param, Port *port,
					   HANDLE childProcess, pid_t childPid);
#endif

static void ShmemBackendArrayAdd(Backend *bn);
static void ShmemBackendArrayRemove(Backend *bn);
#endif							/* EXEC_BACKEND */

#define StartupDataBase()		StartChildProcess(StartupProcess)
#define StartBackgroundWriter() StartChildProcess(BgWriterProcess)
#define StartCheckpointer()		StartChildProcess(CheckpointerProcess)
#define StartWalWriter()		StartChildProcess(WalWriterProcess)
#define StartWalReceiver()		StartChildProcess(WalReceiverProcess)

/* Macros to check exit status of a child process */
#define EXIT_STATUS_0(st)  ((st) == 0)
#define EXIT_STATUS_1(st)  (WIFEXITED(st) && WEXITSTATUS(st) == 1)
#define EXIT_STATUS_3(st)  (WIFEXITED(st) && WEXITSTATUS(st) == 3)

#ifndef WIN32
/*
 * File descriptors for pipe used to monitor if postmaster is alive.
 * First is POSTMASTER_FD_WATCH, second is POSTMASTER_FD_OWN.
 */
int			postmaster_alive_fds[2] = {-1, -1};
#else
/* Process handle of postmaster used for the same purpose on Windows */
HANDLE		PostmasterHandle;
#endif

/*
 * Postmaster main entry point
 */
void
PostmasterMain(int argc, char *argv[])
{
	int			opt;
	int			status;
	char	   *userDoption = NULL;
	bool		listen_addr_saved = false;
	int			i;
	char	   *output_config_variable = NULL;

	MyProcPid = PostmasterPid = getpid();

	MyStartTime = time(NULL);

	IsPostmasterEnvironment = true;

	/*
	 * We should not be creating any files or directories before we check the
	 * data directory (see checkDataDir()), but just in case set the umask to
	 * the most restrictive (owner-only) permissions.
	 *
	 * checkDataDir() will reset the umask based on the data directory
	 * permissions.
	 */
	umask(PG_MODE_MASK_OWNER);

	/*
	 * Initialize random(3) so we don't get the same values in every run.
	 *
	 * Note: the seed is pretty predictable from externally-visible facts such
	 * as postmaster start time, so avoid using random() for security-critical
	 * random values during postmaster startup.  At the time of first
	 * connection, PostmasterRandom will select a hopefully-more-random seed.
	 */
	srandom((unsigned int) (MyProcPid ^ MyStartTime));

	/*
	 * By default, palloc() requests in the postmaster will be allocated in
	 * the PostmasterContext, which is space that can be recycled by backends.
	 * Allocated data that needs to be available to backends should be
	 * allocated in TopMemoryContext.
	 */
	PostmasterContext = AllocSetContextCreate(TopMemoryContext,
											  "Postmaster",
											  ALLOCSET_DEFAULT_SIZES);
	MemoryContextSwitchTo(PostmasterContext);

	/* Initialize paths to installation files */
	getInstallationPaths(argv[0]);

	/*
	 * Set up signal handlers for the postmaster process.
	 *
	 * In the postmaster, we want to install non-ignored handlers *without*
	 * SA_RESTART.  This is because they'll be blocked at all times except
	 * when ServerLoop is waiting for something to happen, and during that
	 * window, we want signals to exit the select(2) wait so that ServerLoop
	 * can respond if anything interesting happened.  On some platforms,
	 * signals marked SA_RESTART would not cause the select() wait to end.
	 * Child processes will generally want SA_RESTART, but we expect them to
	 * set up their own handlers before unblocking signals.
	 *
	 * CAUTION: when changing this list, check for side-effects on the signal
	 * handling setup of child processes.  See tcop/postgres.c,
	 * bootstrap/bootstrap.c, postmaster/bgwriter.c, postmaster/walwriter.c,
	 * postmaster/autovacuum.c, postmaster/pgarch.c, postmaster/pgstat.c,
	 * postmaster/syslogger.c, postmaster/bgworker.c and
	 * postmaster/checkpointer.c.
	 */
	pqinitmask();
	PG_SETMASK(&BlockSig);

	pqsignal_no_restart(SIGHUP, SIGHUP_handler);	/* reread config file and
													 * have children do same */
	pqsignal_no_restart(SIGINT, pmdie); /* send SIGTERM and shut down */
	pqsignal_no_restart(SIGQUIT, pmdie);	/* send SIGQUIT and die */
	pqsignal_no_restart(SIGTERM, pmdie);	/* wait for children and shut down */
	pqsignal(SIGALRM, SIG_IGN); /* ignored */
	pqsignal(SIGPIPE, SIG_IGN); /* ignored */
	pqsignal_no_restart(SIGUSR1, sigusr1_handler);	/* message from child
													 * process */
	pqsignal_no_restart(SIGUSR2, dummy_handler);	/* unused, reserve for
													 * children */
	pqsignal_no_restart(SIGCHLD, reaper);	/* handle child termination */
	pqsignal(SIGTTIN, SIG_IGN); /* ignored */
	pqsignal(SIGTTOU, SIG_IGN); /* ignored */
	/* ignore SIGXFSZ, so that ulimit violations work like disk full */
#ifdef SIGXFSZ
	pqsignal(SIGXFSZ, SIG_IGN); /* ignored */
#endif

	/*
	 * Options setup
	 */
	InitializeGUCOptions();

	opterr = 1;

	/*
	 * Parse command-line options.  CAUTION: keep this in sync with
	 * tcop/postgres.c (the option sets should not conflict) and with the
	 * common help() function in main/main.c.
	 */
	while ((opt = getopt(argc, argv, "B:bc:C:D:d:EeFf:h:ijk:lN:nOo:Pp:r:S:sTt:W:-:")) != -1)
	{
		switch (opt)
		{
			case 'B':
				SetConfigOption("shared_buffers", optarg, PGC_POSTMASTER, PGC_S_ARGV);
				break;

			case 'b':
				/* Undocumented flag used for binary upgrades */
				IsBinaryUpgrade = true;
				break;

			case 'C':
				output_config_variable = strdup(optarg);
				break;

			case 'D':
				userDoption = strdup(optarg);
				break;

			case 'd':
				set_debug_options(atoi(optarg), PGC_POSTMASTER, PGC_S_ARGV);
				break;

			case 'E':
				SetConfigOption("log_statement", "all", PGC_POSTMASTER, PGC_S_ARGV);
				break;

			case 'e':
				SetConfigOption("datestyle", "euro", PGC_POSTMASTER, PGC_S_ARGV);
				break;

			case 'F':
				SetConfigOption("fsync", "false", PGC_POSTMASTER, PGC_S_ARGV);
				break;

			case 'f':
				if (!set_plan_disabling_options(optarg, PGC_POSTMASTER, PGC_S_ARGV))
				{
					write_stderr("%s: invalid argument for option -f: \"%s\"\n",
								 progname, optarg);
					ExitPostmaster(1);
				}
				break;

			case 'h':
				SetConfigOption("listen_addresses", optarg, PGC_POSTMASTER, PGC_S_ARGV);
				break;

			case 'i':
				SetConfigOption("listen_addresses", "*", PGC_POSTMASTER, PGC_S_ARGV);
				break;

			case 'j':
				/* only used by interactive backend */
				break;

			case 'k':
				SetConfigOption("unix_socket_directories", optarg, PGC_POSTMASTER, PGC_S_ARGV);
				break;

			case 'l':
				SetConfigOption("ssl", "true", PGC_POSTMASTER, PGC_S_ARGV);
				break;

			case 'N':
				SetConfigOption("max_connections", optarg, PGC_POSTMASTER, PGC_S_ARGV);
				break;

			case 'n':
				/* Don't reinit shared mem after abnormal exit */
				Reinit = false;
				break;

			case 'O':
				SetConfigOption("allow_system_table_mods", "true", PGC_POSTMASTER, PGC_S_ARGV);
				break;

			case 'o':
				/* Other options to pass to the backend on the command line */
				snprintf(ExtraOptions + strlen(ExtraOptions),
						 sizeof(ExtraOptions) - strlen(ExtraOptions),
						 " %s", optarg);
				break;

			case 'P':
				SetConfigOption("ignore_system_indexes", "true", PGC_POSTMASTER, PGC_S_ARGV);
				break;

			case 'p':
				SetConfigOption("port", optarg, PGC_POSTMASTER, PGC_S_ARGV);
				break;

			case 'r':
				/* only used by single-user backend */
				break;

			case 'S':
				SetConfigOption("work_mem", optarg, PGC_POSTMASTER, PGC_S_ARGV);
				break;

			case 's':
				SetConfigOption("log_statement_stats", "true", PGC_POSTMASTER, PGC_S_ARGV);
				break;

			case 'T':

				/*
				 * In the event that some backend dumps core, send SIGSTOP,
				 * rather than SIGQUIT, to all its peers.  This lets the wily
				 * post_hacker collect core dumps from everyone.
				 */
				SendStop = true;
				break;

			case 't':
				{
					const char *tmp = get_stats_option_name(optarg);

					if (tmp)
					{
						SetConfigOption(tmp, "true", PGC_POSTMASTER, PGC_S_ARGV);
					}
					else
					{
						write_stderr("%s: invalid argument for option -t: \"%s\"\n",
									 progname, optarg);
						ExitPostmaster(1);
					}
					break;
				}

			case 'W':
				SetConfigOption("post_auth_delay", optarg, PGC_POSTMASTER, PGC_S_ARGV);
				break;

			case 'c':
			case '-':
				{
					char	   *name,
							   *value;

					ParseLongOption(optarg, &name, &value);
					if (!value)
					{
						if (opt == '-')
							ereport(ERROR,
									(errcode(ERRCODE_SYNTAX_ERROR),
									 errmsg("--%s requires a value",
											optarg)));
						else
							ereport(ERROR,
									(errcode(ERRCODE_SYNTAX_ERROR),
									 errmsg("-c %s requires a value",
											optarg)));
					}

					SetConfigOption(name, value, PGC_POSTMASTER, PGC_S_ARGV);
					free(name);
					if (value)
						free(value);
					break;
				}

			default:
				write_stderr("Try \"%s --help\" for more information.\n",
							 progname);
				ExitPostmaster(1);
		}
	}

	/*
	 * Postmaster accepts no non-option switch arguments.
	 */
	if (optind < argc)
	{
		write_stderr("%s: invalid argument: \"%s\"\n",
					 progname, argv[optind]);
		write_stderr("Try \"%s --help\" for more information.\n",
					 progname);
		ExitPostmaster(1);
	}

	/*
	 * Locate the proper configuration files and data directory, and read
	 * postgresql.conf for the first time.
	 */
	if (!SelectConfigFiles(userDoption, progname))
		ExitPostmaster(2);

	if (output_config_variable != NULL)
	{
		/*
		 * "-C guc" was specified, so print GUC's value and exit.  No extra
		 * permission check is needed because the user is reading inside the
		 * data dir.
		 */
		const char *config_val = GetConfigOption(output_config_variable,
												 false, false);

		puts(config_val ? config_val : "");
		ExitPostmaster(0);
	}

	/* Verify that DataDir looks reasonable */
	checkDataDir();

	/* Check that pg_control exists */
	checkControlFile();

	/* And switch working directory into it */
	ChangeToDataDir();

	/*
	 * Check for invalid combinations of GUC settings.
	 */
	if (ReservedBackends + max_wal_senders >= MaxConnections)
	{
		write_stderr("%s: superuser_reserved_connections (%d) plus max_wal_senders (%d) must be less than max_connections (%d)\n",
					 progname,
					 ReservedBackends, max_wal_senders, MaxConnections);
		ExitPostmaster(1);
	}
	if (XLogArchiveMode > ARCHIVE_MODE_OFF && wal_level == WAL_LEVEL_MINIMAL)
		ereport(ERROR,
				(errmsg("WAL archival cannot be enabled when wal_level is \"minimal\"")));
	if (max_wal_senders > 0 && wal_level == WAL_LEVEL_MINIMAL)
		ereport(ERROR,
				(errmsg("WAL streaming (max_wal_senders > 0) requires wal_level \"replica\" or \"logical\"")));

	/*
	 * Other one-time internal sanity checks can go here, if they are fast.
	 * (Put any slow processing further down, after postmaster.pid creation.)
	 */
	if (!CheckDateTokenTables())
	{
		write_stderr("%s: invalid datetoken tables, please fix\n", progname);
		ExitPostmaster(1);
	}

	/*
	 * Now that we are done processing the postmaster arguments, reset
	 * getopt(3) library so that it will work correctly in subprocesses.
	 */
	optind = 1;
#ifdef HAVE_INT_OPTRESET
	optreset = 1;				/* some systems need this too */
#endif

	/* For debugging: display postmaster environment */
	{
		extern char **environ;
		char	  **p;

		ereport(DEBUG3,
				(errmsg_internal("%s: PostmasterMain: initial environment dump:",
								 progname)));
		ereport(DEBUG3,
				(errmsg_internal("-----------------------------------------")));
		for (p = environ; *p; ++p)
			ereport(DEBUG3,
					(errmsg_internal("\t%s", *p)));
		ereport(DEBUG3,
				(errmsg_internal("-----------------------------------------")));
	}

	/*
	 * Create lockfile for data directory.
	 *
	 * We want to do this before we try to grab the input sockets, because the
	 * data directory interlock is more reliable than the socket-file
	 * interlock (thanks to whoever decided to put socket files in /tmp :-().
	 * For the same reason, it's best to grab the TCP socket(s) before the
	 * Unix socket(s).
	 *
	 * Also note that this internally sets up the on_proc_exit function that
	 * is responsible for removing both data directory and socket lockfiles;
	 * so it must happen before opening sockets so that at exit, the socket
	 * lockfiles go away after CloseServerPorts runs.
	 */
	CreateDataDirLockFile(true);

	/*
	 * Read the control file (for error checking and config info).
	 *
	 * Since we verify the control file's CRC, this has a useful side effect
	 * on machines where we need a run-time test for CRC support instructions.
	 * The postmaster will do the test once at startup, and then its child
	 * processes will inherit the correct function pointer and not need to
	 * repeat the test.
	 */
	LocalProcessControlFile(false);

	/*
	 * Initialize SSL library, if specified.
	 */
#ifdef USE_SSL
	if (EnableSSL)
	{
		(void) secure_initialize(true);
		LoadedSSL = true;
	}
#endif

	/*
	 * Register the apply launcher.  Since it registers a background worker,
	 * it needs to be called before InitializeMaxBackends(), and it's probably
	 * a good idea to call it before any modules had chance to take the
	 * background worker slots.
	 */
	ApplyLauncherRegister();

	/*
	 * process any libraries that should be preloaded at postmaster start
	 */
	process_shared_preload_libraries();

	/*
	 * Now that loadable modules have had their chance to register background
	 * workers, calculate MaxBackends.
	 */
	InitializeMaxBackends();

	/*
	 * Establish input sockets.
	 *
	 * First, mark them all closed, and set up an on_proc_exit function that's
	 * charged with closing the sockets again at postmaster shutdown.
	 */
	for (i = 0; i < MAXLISTEN; i++)
		ListenSocket[i] = PGINVALID_SOCKET;

	on_proc_exit(CloseServerPorts, 0);

	if (ListenAddresses)
	{
		char	   *rawstring;
		List	   *elemlist;
		ListCell   *l;
		int			success = 0;

		/* Need a modifiable copy of ListenAddresses */
		rawstring = pstrdup(ListenAddresses);

		/* Parse string into list of hostnames */
		if (!SplitIdentifierString(rawstring, ',', &elemlist))
		{
			/* syntax error in list */
			ereport(FATAL,
					(errcode(ERRCODE_INVALID_PARAMETER_VALUE),
					 errmsg("invalid list syntax in parameter \"%s\"",
							"listen_addresses")));
		}

		foreach(l, elemlist)
		{
			char	   *curhost = (char *) lfirst(l);

			if (strcmp(curhost, "*") == 0)
				status = StreamServerPort(AF_UNSPEC, NULL,
										  (unsigned short) PostPortNumber,
										  NULL,
										  ListenSocket, MAXLISTEN);
			else
				status = StreamServerPort(AF_UNSPEC, curhost,
										  (unsigned short) PostPortNumber,
										  NULL,
										  ListenSocket, MAXLISTEN);

			if (status == STATUS_OK)
			{
				success++;
				/* record the first successful host addr in lockfile */
				if (!listen_addr_saved)
				{
					AddToDataDirLockFile(LOCK_FILE_LINE_LISTEN_ADDR, curhost);
					listen_addr_saved = true;
				}
			}
			else
				ereport(WARNING,
						(errmsg("could not create listen socket for \"%s\"",
								curhost)));
		}

		if (!success && elemlist != NIL)
			ereport(FATAL,
					(errmsg("could not create any TCP/IP sockets")));

		list_free(elemlist);
		pfree(rawstring);
	}

#ifdef USE_BONJOUR
	/* Register for Bonjour only if we opened TCP socket(s) */
	if (enable_bonjour && ListenSocket[0] != PGINVALID_SOCKET)
	{
		DNSServiceErrorType err;

		/*
		 * We pass 0 for interface_index, which will result in registering on
		 * all "applicable" interfaces.  It's not entirely clear from the
		 * DNS-SD docs whether this would be appropriate if we have bound to
		 * just a subset of the available network interfaces.
		 */
		err = DNSServiceRegister(&bonjour_sdref,
								 0,
								 0,
								 bonjour_name,
								 "_postgresql._tcp.",
								 NULL,
								 NULL,
								 pg_hton16(PostPortNumber),
								 0,
								 NULL,
								 NULL,
								 NULL);
		if (err != kDNSServiceErr_NoError)
			elog(LOG, "DNSServiceRegister() failed: error code %ld",
				 (long) err);

		/*
		 * We don't bother to read the mDNS daemon's reply, and we expect that
		 * it will automatically terminate our registration when the socket is
		 * closed at postmaster termination.  So there's nothing more to be
		 * done here.  However, the bonjour_sdref is kept around so that
		 * forked children can close their copies of the socket.
		 */
	}
#endif

#ifdef HAVE_UNIX_SOCKETS
	if (Unix_socket_directories)
	{
		char	   *rawstring;
		List	   *elemlist;
		ListCell   *l;
		int			success = 0;

		/* Need a modifiable copy of Unix_socket_directories */
		rawstring = pstrdup(Unix_socket_directories);

		/* Parse string into list of directories */
		if (!SplitDirectoriesString(rawstring, ',', &elemlist))
		{
			/* syntax error in list */
			ereport(FATAL,
					(errcode(ERRCODE_INVALID_PARAMETER_VALUE),
					 errmsg("invalid list syntax in parameter \"%s\"",
							"unix_socket_directories")));
		}

		foreach(l, elemlist)
		{
			char	   *socketdir = (char *) lfirst(l);

			status = StreamServerPort(AF_UNIX, NULL,
									  (unsigned short) PostPortNumber,
									  socketdir,
									  ListenSocket, MAXLISTEN);

			if (status == STATUS_OK)
			{
				success++;
				/* record the first successful Unix socket in lockfile */
				if (success == 1)
					AddToDataDirLockFile(LOCK_FILE_LINE_SOCKET_DIR, socketdir);
			}
			else
				ereport(WARNING,
						(errmsg("could not create Unix-domain socket in directory \"%s\"",
								socketdir)));
		}

		if (!success && elemlist != NIL)
			ereport(FATAL,
					(errmsg("could not create any Unix-domain sockets")));

		list_free_deep(elemlist);
		pfree(rawstring);
	}
#endif

	/*
	 * check that we have some socket to listen on
	 */
	if (ListenSocket[0] == PGINVALID_SOCKET)
		ereport(FATAL,
				(errmsg("no socket created for listening")));

	/*
	 * If no valid TCP ports, write an empty line for listen address,
	 * indicating the Unix socket must be used.  Note that this line is not
	 * added to the lock file until there is a socket backing it.
	 */
	if (!listen_addr_saved)
		AddToDataDirLockFile(LOCK_FILE_LINE_LISTEN_ADDR, "");

	/* POLAR: init node type. */
	polar_init_node_type();

	/*
	 * Set up shared memory and semaphores.
	 */
	reset_shared(PostPortNumber);

	/*
	 * Estimate number of openable files.  This must happen after setting up
	 * semaphores, because on some platforms semaphores count as open files.
	 */
	set_max_safe_fds();

	/*
	 * Set reference point for stack-depth checking.
	 */
	set_stack_base();

	/*
	 * Initialize pipe (or process handle on Windows) that allows children to
	 * wake up from sleep on postmaster death.
	 */
	InitPostmasterDeathWatchHandle();

#ifdef WIN32

	/*
	 * Initialize I/O completion port used to deliver list of dead children.
	 */
	win32ChildQueue = CreateIoCompletionPort(INVALID_HANDLE_VALUE, NULL, 0, 1);
	if (win32ChildQueue == NULL)
		ereport(FATAL,
				(errmsg("could not create I/O completion port for child queue")));
#endif

	/*
	 * Record postmaster options.  We delay this till now to avoid recording
	 * bogus options (eg, NBuffers too high for available memory).
	 */
	if (!CreateOptsFile(argc, argv, my_exec_path))
		ExitPostmaster(1);

#ifdef EXEC_BACKEND
	/* Write out nondefault GUC settings for child processes to use */
	write_nondefault_variables(PGC_POSTMASTER);
#endif

	/*
	 * Write the external PID file if requested
	 */
	if (external_pid_file)
	{
		FILE	   *fpidfile = fopen(external_pid_file, "w");

		if (fpidfile)
		{
			fprintf(fpidfile, "%d\n", MyProcPid);
			fclose(fpidfile);

			/* Make PID file world readable */
			if (chmod(external_pid_file, S_IRUSR | S_IWUSR | S_IRGRP | S_IROTH) != 0)
				write_stderr("%s: could not change permissions of external PID file \"%s\": %s\n",
							 progname, external_pid_file, strerror(errno));
		}
		else
			write_stderr("%s: could not write external PID file \"%s\": %s\n",
						 progname, external_pid_file, strerror(errno));

		on_proc_exit(unlink_external_pid_file, 0);
	}

	/*
	 * Remove old temporary files.  At this point there can be no other
	 * Postgres processes running in this directory, so this should be safe.
	 */
	RemovePgTempFiles();

	/*
	 * Forcibly remove the files signaling a standby promotion request.
	 * Otherwise, the existence of those files triggers a promotion too early,
	 * whether a user wants that or not.
	 *
	 * This removal of files is usually unnecessary because they can exist
	 * only during a few moments during a standby promotion. However there is
	 * a race condition: if pg_ctl promote is executed and creates the files
	 * during a promotion, the files can stay around even after the server is
	 * brought up to new master. Then, if new standby starts by using the
	 * backup taken from that master, the files can exist at the server
	 * startup and should be removed in order to avoid an unexpected
	 * promotion.
	 *
	 * Note that promotion signal files need to be removed before the startup
	 * process is invoked. Because, after that, they can be used by
	 * postmaster's SIGUSR1 signal handler.
	 */
	RemovePromoteSignalFiles();

	/* Remove any outdated file holding the current log filenames. */
	if (unlink(LOG_METAINFO_DATAFILE) < 0 && errno != ENOENT)
		ereport(LOG,
				(errcode_for_file_access(),
				 errmsg("could not remove file \"%s\": %m",
						LOG_METAINFO_DATAFILE)));

	/*
	 * If enabled, start up syslogger collection subprocess
	 */
	SysLoggerPID = SysLogger_Start();

	/*
	 * Reset whereToSendOutput from DestDebug (its starting state) to
	 * DestNone. This stops ereport from sending log messages to stderr unless
	 * Log_destination permits.  We don't do this until the postmaster is
	 * fully launched, since startup failures may as well be reported to
	 * stderr.
	 *
	 * If we are in fact disabling logging to stderr, first emit a log message
	 * saying so, to provide a breadcrumb trail for users who may not remember
	 * that their logging is configured to go somewhere else.
	 */
	if (!(Log_destination & LOG_DESTINATION_STDERR))
		ereport(LOG,
				(errmsg("ending log output to stderr"),
				 errhint("Future log output will go to log destination \"%s\".",
						 Log_destination_string)));

	whereToSendOutput = DestNone;

	/*
	 * Initialize stats collection subsystem (this does NOT start the
	 * collector process!)
	 */
	pgstat_init();

	/*
	 * Initialize the autovacuum subsystem (again, no process start yet)
	 */
	autovac_init();

	/*
	 * Load configuration files for client authentication.
	 */
	if (!load_hba())
	{
		/*
		 * It makes no sense to continue if we fail to load the HBA file,
		 * since there is no way to connect to the database in this case.
		 */
		ereport(FATAL,
				(errmsg("could not load pg_hba.conf")));
	}
	if (!load_ident())
	{
		/*
		 * We can start up without the IDENT file, although it means that you
		 * cannot log in using any of the authentication methods that need a
		 * user name mapping. load_ident() already logged the details of error
		 * to the log.
		 */
	}

#ifdef HAVE_PTHREAD_IS_THREADED_NP

	/*
	 * On macOS, libintl replaces setlocale() with a version that calls
	 * CFLocaleCopyCurrent() when its second argument is "" and every relevant
	 * environment variable is unset or empty.  CFLocaleCopyCurrent() makes
	 * the process multithreaded.  The postmaster calls sigprocmask() and
	 * calls fork() without an immediate exec(), both of which have undefined
	 * behavior in a multithreaded program.  A multithreaded postmaster is the
	 * normal case on Windows, which offers neither fork() nor sigprocmask().
	 */
	if (pthread_is_threaded_np() != 0)
		ereport(FATAL,
				(errcode(ERRCODE_OBJECT_NOT_IN_PREREQUISITE_STATE),
				 errmsg("postmaster became multithreaded during startup"),
				 errhint("Set the LC_ALL environment variable to a valid locale.")));
#endif

	/*
	 * Remember postmaster startup time
	 */
	PgStartTime = GetCurrentTimestamp();
#ifndef HAVE_STRONG_RANDOM
	/* RandomCancelKey wants its own copy */
	gettimeofday(&random_start_time, NULL);
#endif

	/*
	 * Report postmaster status in the postmaster.pid file, to allow pg_ctl to
	 * see what's happening.
	 */
	AddToDataDirLockFile(LOCK_FILE_LINE_PM_STATUS, PM_STATUS_STARTING);

	if (POLAR_FILE_IN_SHARED_STORAGE())
	{
		if (polar_vfs_switch == POLAR_VFS_SWITCH_LOCAL)
			elog(PANIC, "polar vfs not ready, please set \'polar_vfs\' to shared_preload_libraries");

		polar_load_and_check_controlfile();

		/*
		 * POLAR: Initialize the local directories for replica, copy some directories
		 * from shared storage to local.
		 */
		polar_init_local_dir_for_replica();

		if (polar_enable_redo_logindex)
			log_index_validate_dir();
	}

	/*
	 * We're ready to rock and roll...
	 */
	StartupPID = StartupDataBase();
	Assert(StartupPID != 0);
	StartupStatus = STARTUP_RUNNING;
	pmState = PM_STARTUP;

	/* Some workers may be scheduled to start now */
	maybe_start_bgworkers();

	status = ServerLoop();

	/*
	 * ServerLoop probably shouldn't ever return, but if it does, close down.
	 */
	ExitPostmaster(status != STATUS_OK);

	abort();					/* not reached */
}


/*
 * on_proc_exit callback to close server's listen sockets
 */
static void
CloseServerPorts(int status, Datum arg)
{
	int			i;

	/*
	 * First, explicitly close all the socket FDs.  We used to just let this
	 * happen implicitly at postmaster exit, but it's better to close them
	 * before we remove the postmaster.pid lockfile; otherwise there's a race
	 * condition if a new postmaster wants to re-use the TCP port number.
	 */
	for (i = 0; i < MAXLISTEN; i++)
	{
		if (ListenSocket[i] != PGINVALID_SOCKET)
		{
			StreamClose(ListenSocket[i]);
			ListenSocket[i] = PGINVALID_SOCKET;
		}
	}

	/*
	 * Next, remove any filesystem entries for Unix sockets.  To avoid race
	 * conditions against incoming postmasters, this must happen after closing
	 * the sockets and before removing lock files.
	 */
	RemoveSocketFiles();

	/*
	 * We don't do anything about socket lock files here; those will be
	 * removed in a later on_proc_exit callback.
	 */
}

/*
 * on_proc_exit callback to delete external_pid_file
 */
static void
unlink_external_pid_file(int status, Datum arg)
{
	if (external_pid_file)
		unlink(external_pid_file);
}


/*
 * Compute and check the directory paths to files that are part of the
 * installation (as deduced from the postgres executable's own location)
 */
static void
getInstallationPaths(const char *argv0)
{
	DIR		   *pdir;

	/* Locate the postgres executable itself */
	if (find_my_exec(argv0, my_exec_path) < 0)
		elog(FATAL, "%s: could not locate my own executable path", argv0);

#ifdef EXEC_BACKEND
	/* Locate executable backend before we change working directory */
	if (find_other_exec(argv0, "postgres", PG_BACKEND_VERSIONSTR,
						postgres_exec_path) < 0)
		ereport(FATAL,
				(errmsg("%s: could not locate matching postgres executable",
						argv0)));
#endif

	/*
	 * Locate the pkglib directory --- this has to be set early in case we try
	 * to load any modules from it in response to postgresql.conf entries.
	 */
	get_pkglib_path(my_exec_path, pkglib_path);

	/*
	 * Verify that there's a readable directory there; otherwise the Postgres
	 * installation is incomplete or corrupt.  (A typical cause of this
	 * failure is that the postgres executable has been moved or hardlinked to
	 * some directory that's not a sibling of the installation lib/
	 * directory.)
	 */
	pdir = AllocateDir(pkglib_path, false);
	if (pdir == NULL)
		ereport(ERROR,
				(errcode_for_file_access(),
				 errmsg("could not open directory \"%s\": %m",
						pkglib_path),
				 errhint("This may indicate an incomplete PostgreSQL installation, or that the file \"%s\" has been moved away from its proper location.",
						 my_exec_path)));
	FreeDir(pdir);

	/*
	 * XXX is it worth similarly checking the share/ directory?  If the lib/
	 * directory is there, then share/ probably is too.
	 */
}

/*
 * Check that pg_control exists in the correct location in the data directory.
 *
 * No attempt is made to validate the contents of pg_control here.  This is
 * just a sanity check to see if we are looking at a real data directory.
 */
static void
checkControlFile(void)
{
	char		path[MAXPGPATH];
	FILE	   *fp;

	snprintf(path, sizeof(path), "%s/global/pg_control", DataDir);

	/*
	 * POLAR: At this moment the shared storage is not mounted.
	 * check it later.
	 */
	if (POLAR_FILE_IN_SHARED_STORAGE())
		return;

	fp = AllocateFile(path, PG_BINARY_R);
	if (fp == NULL)
	{
		write_stderr("%s: could not find the database system\n"
					 "Expected to find it in the directory \"%s\",\n"
					 "but could not open file \"%s\": %s\n",
					 progname, DataDir, path, strerror(errno));
		ExitPostmaster(2);
	}
	FreeFile(fp);
}

/*
 * Determine how long should we let ServerLoop sleep.
 *
 * In normal conditions we wait at most one minute, to ensure that the other
 * background tasks handled by ServerLoop get done even when no requests are
 * arriving.  However, if there are background workers waiting to be started,
 * we don't actually sleep so that they are quickly serviced.  Other exception
 * cases are as shown in the code.
 */
static void
DetermineSleepTime(struct timeval *timeout)
{
	TimestampTz next_wakeup = 0;

	/*
	 * Normal case: either there are no background workers at all, or we're in
	 * a shutdown sequence (during which we ignore bgworkers altogether).
	 */
	if (Shutdown > NoShutdown ||
		(!StartWorkerNeeded && !HaveCrashedWorker))
	{
		if (AbortStartTime != 0)
		{
			/* time left to abort; clamp to 0 in case it already expired */
			timeout->tv_sec = SIGKILL_CHILDREN_AFTER_SECS -
				(time(NULL) - AbortStartTime);
			timeout->tv_sec = Max(timeout->tv_sec, 0);
			timeout->tv_usec = 0;
		}
		else
		{
			timeout->tv_sec = 60;
			timeout->tv_usec = 0;
		}
		return;
	}

	if (StartWorkerNeeded)
	{
		timeout->tv_sec = 0;
		timeout->tv_usec = 0;
		return;
	}

	if (HaveCrashedWorker)
	{
		slist_mutable_iter siter;

		/*
		 * When there are crashed bgworkers, we sleep just long enough that
		 * they are restarted when they request to be.  Scan the list to
		 * determine the minimum of all wakeup times according to most recent
		 * crash time and requested restart interval.
		 */
		slist_foreach_modify(siter, &BackgroundWorkerList)
		{
			RegisteredBgWorker *rw;
			TimestampTz this_wakeup;

			rw = slist_container(RegisteredBgWorker, rw_lnode, siter.cur);

			if (rw->rw_crashed_at == 0)
				continue;

			if (rw->rw_worker.bgw_restart_time == BGW_NEVER_RESTART
				|| rw->rw_terminate)
			{
				ForgetBackgroundWorker(&siter);
				continue;
			}

			this_wakeup = TimestampTzPlusMilliseconds(rw->rw_crashed_at,
													  1000L * rw->rw_worker.bgw_restart_time);
			if (next_wakeup == 0 || this_wakeup < next_wakeup)
				next_wakeup = this_wakeup;
		}
	}

	if (next_wakeup != 0)
	{
		long		secs;
		int			microsecs;

		TimestampDifference(GetCurrentTimestamp(), next_wakeup,
							&secs, &microsecs);
		timeout->tv_sec = secs;
		timeout->tv_usec = microsecs;

		/* Ensure we don't exceed one minute */
		if (timeout->tv_sec > 60)
		{
			timeout->tv_sec = 60;
			timeout->tv_usec = 0;
		}
	}
	else
	{
		timeout->tv_sec = 60;
		timeout->tv_usec = 0;
	}
}

/*
 * Main idle loop of postmaster
 *
 * NB: Needs to be called with signals blocked
 */
static int
ServerLoop(void)
{
	fd_set		readmask;
	int			nSockets;
	time_t		last_lockfile_recheck_time,
				last_touch_time;

	last_lockfile_recheck_time = last_touch_time = time(NULL);

	nSockets = initMasks(&readmask);

	for (;;)
	{
		fd_set		rmask;
		int			selres;
		time_t		now;

		/*
		 * Wait for a connection request to arrive.
		 *
		 * We block all signals except while sleeping. That makes it safe for
		 * signal handlers, which again block all signals while executing, to
		 * do nontrivial work.
		 *
		 * If we are in PM_WAIT_DEAD_END state, then we don't want to accept
		 * any new connections, so we don't call select(), and just sleep.
		 */
		memcpy((char *) &rmask, (char *) &readmask, sizeof(fd_set));

		if (pmState == PM_WAIT_DEAD_END)
		{
			PG_SETMASK(&UnBlockSig);

			pg_usleep(100000L); /* 100 msec seems reasonable */
			selres = 0;

			PG_SETMASK(&BlockSig);
		}
		else
		{
			/* must set timeout each time; some OSes change it! */
			struct timeval timeout;

			/* Needs to run with blocked signals! */
			DetermineSleepTime(&timeout);

			PG_SETMASK(&UnBlockSig);

			selres = select(nSockets, &rmask, NULL, NULL, &timeout);

			PG_SETMASK(&BlockSig);
		}

		/* Now check the select() result */
		if (selres < 0)
		{
			if (errno != EINTR && errno != EWOULDBLOCK)
			{
				ereport(LOG,
						(errcode_for_socket_access(),
						 errmsg("select() failed in postmaster: %m")));
				return STATUS_ERROR;
			}
		}

		/*
		 * New connection pending on any of our sockets? If so, fork a child
		 * process to deal with it.
		 */
		if (selres > 0)
		{
			int			i;

			for (i = 0; i < MAXLISTEN; i++)
			{
				if (ListenSocket[i] == PGINVALID_SOCKET)
					break;
				if (FD_ISSET(ListenSocket[i], &rmask))
				{
					Port	   *port;

					port = ConnCreate(ListenSocket[i]);
					if (port)
					{
						BackendStartup(port);

						/*
						 * We no longer need the open socket or port structure
						 * in this process
						 */
						StreamClose(port->sock);
						ConnFree(port);
					}
				}
			}
		}

		/* If we have lost the log collector, try to start a new one */
		if (SysLoggerPID == 0 && Logging_collector)
			SysLoggerPID = SysLogger_Start();

		/*
		 * If no background writer process is running, and we are not in a
		 * state that prevents it, start one.  It doesn't matter if this
		 * fails, we'll just try again later.  Likewise for the checkpointer.
		 */
		if (pmState == PM_RUN || pmState == PM_RECOVERY ||
			pmState == PM_HOT_STANDBY)
		{
			if (CheckpointerPID == 0)
				CheckpointerPID = StartCheckpointer();
			if (BgWriterPID == 0)
				BgWriterPID = StartBackgroundWriter();
		}

		/*
		 * Likewise, if we have lost the walwriter process, try to start a new
		 * one.  But this is needed only in normal operation (else we cannot
		 * be writing any new WAL).
		 */
		if (WalWriterPID == 0 && pmState == PM_RUN)
			WalWriterPID = StartWalWriter();

		/*
		 * If we have lost the autovacuum launcher, try to start a new one. We
		 * don't want autovacuum to run in binary upgrade mode because
		 * autovacuum might update relfrozenxid for empty tables before the
		 * physical files are put in place.
		 */
		if (!IsBinaryUpgrade && AutoVacPID == 0 &&
			(AutoVacuumingActive() || start_autovac_launcher) &&
			pmState == PM_RUN)
		{
			AutoVacPID = StartAutoVacLauncher();
			if (AutoVacPID != 0)
				start_autovac_launcher = false; /* signal processed */
		}

		/* If we have lost the stats collector, try to start a new one */
		if (PgStatPID == 0 &&
			(pmState == PM_RUN || pmState == PM_HOT_STANDBY))
			PgStatPID = pgstat_start();

		/* If we have lost the archiver, try to start a new one. */
		if (PgArchPID == 0 && PgArchStartupAllowed())
			PgArchPID = pgarch_start();

		/* If we need to signal the autovacuum launcher, do so now */
		if (avlauncher_needs_signal)
		{
			avlauncher_needs_signal = false;
			if (AutoVacPID != 0)
				kill(AutoVacPID, SIGUSR2);
		}

		/* If we need to start a WAL receiver, try to do that now */
		if (WalReceiverRequested)
			MaybeStartWalReceiver();

		/* Get other worker processes running, if needed */
		if (StartWorkerNeeded || HaveCrashedWorker)
			maybe_start_bgworkers();

#ifdef HAVE_PTHREAD_IS_THREADED_NP

		/*
		 * With assertions enabled, check regularly for appearance of
		 * additional threads.  All builds check at start and exit.
		 */
		Assert(pthread_is_threaded_np() == 0);
#endif

		/*
		 * Lastly, check to see if it's time to do some things that we don't
		 * want to do every single time through the loop, because they're a
		 * bit expensive.  Note that there's up to a minute of slop in when
		 * these tasks will be performed, since DetermineSleepTime() will let
		 * us sleep at most that long; except for SIGKILL timeout which has
		 * special-case logic there.
		 */
		now = time(NULL);

		/*
		 * If we already sent SIGQUIT to children and they are slow to shut
		 * down, it's time to send them SIGKILL.  This doesn't happen
		 * normally, but under certain conditions backends can get stuck while
		 * shutting down.  This is a last measure to get them unwedged.
		 *
		 * Note we also do this during recovery from a process crash.
		 */
		if ((Shutdown >= ImmediateShutdown || (FatalError && !SendStop)) &&
			AbortStartTime != 0 &&
			(now - AbortStartTime) >= SIGKILL_CHILDREN_AFTER_SECS)
		{
			/* We were gentle with them before. Not anymore */
			TerminateChildren(SIGKILL);
			/* reset flag so we don't SIGKILL again */
			AbortStartTime = 0;
		}

		/*
		 * Once a minute, verify that postmaster.pid hasn't been removed or
		 * overwritten.  If it has, we force a shutdown.  This avoids having
		 * postmasters and child processes hanging around after their database
		 * is gone, and maybe causing problems if a new database cluster is
		 * created in the same place.  It also provides some protection
		 * against a DBA foolishly removing postmaster.pid and manually
		 * starting a new postmaster.  Data corruption is likely to ensue from
		 * that anyway, but we can minimize the damage by aborting ASAP.
		 */
		if (now - last_lockfile_recheck_time >= 1 * SECS_PER_MINUTE)
		{
			if (!RecheckDataDirLockFile())
			{
				ereport(LOG,
						(errmsg("performing immediate shutdown because data directory lock file is invalid")));
				kill(MyProcPid, SIGQUIT);
			}
			last_lockfile_recheck_time = now;
		}

		/*
		 * Touch Unix socket and lock files every 58 minutes, to ensure that
		 * they are not removed by overzealous /tmp-cleaning tasks.  We assume
		 * no one runs cleaners with cutoff times of less than an hour ...
		 */
		if (now - last_touch_time >= 58 * SECS_PER_MINUTE)
		{
			TouchSocketFiles();
			TouchSocketLockFiles();
			last_touch_time = now;
		}
	}
}

/*
 * Initialise the masks for select() for the ports we are listening on.
 * Return the number of sockets to listen on.
 */
static int
initMasks(fd_set *rmask)
{
	int			maxsock = -1;
	int			i;

	FD_ZERO(rmask);

	for (i = 0; i < MAXLISTEN; i++)
	{
		int			fd = ListenSocket[i];

		if (fd == PGINVALID_SOCKET)
			break;
		FD_SET(fd, rmask);

		if (fd > maxsock)
			maxsock = fd;
	}

	return maxsock + 1;
}


/*
 * Read a client's startup packet and do something according to it.
 *
 * Returns STATUS_OK or STATUS_ERROR, or might call ereport(FATAL) and
 * not return at all.
 *
 * (Note that ereport(FATAL) stuff is sent to the client, so only use it
 * if that's what you want.  Return STATUS_ERROR if you don't want to
 * send anything to the client, which would typically be appropriate
 * if we detect a communications failure.)
 */
static int
ProcessStartupPacket(Port *port, bool SSLdone)
{
	int32		len;
	void	   *buf;
	ProtocolVersion proto;
	MemoryContext oldcontext;

	pq_startmsgread();
	if (pq_getbytes((char *) &len, 4) == EOF)
	{
		/*
		 * EOF after SSLdone probably means the client didn't like our
		 * response to NEGOTIATE_SSL_CODE.  That's not an error condition, so
		 * don't clutter the log with a complaint.
		 */
		if (!SSLdone)
			ereport(COMMERROR,
					(errcode(ERRCODE_PROTOCOL_VIOLATION),
					 errmsg("incomplete startup packet")));
		return STATUS_ERROR;
	}

	len = pg_ntoh32(len);
	len -= 4;

	if (len < (int32) sizeof(ProtocolVersion) ||
		len > MAX_STARTUP_PACKET_LENGTH)
	{
		ereport(COMMERROR,
				(errcode(ERRCODE_PROTOCOL_VIOLATION),
				 errmsg("invalid length of startup packet")));
		return STATUS_ERROR;
	}

	/*
	 * Allocate at least the size of an old-style startup packet, plus one
	 * extra byte, and make sure all are zeroes.  This ensures we will have
	 * null termination of all strings, in both fixed- and variable-length
	 * packet layouts.
	 */
	if (len <= (int32) sizeof(StartupPacket))
		buf = palloc0(sizeof(StartupPacket) + 1);
	else
		buf = palloc0(len + 1);

	if (pq_getbytes(buf, len) == EOF)
	{
		ereport(COMMERROR,
				(errcode(ERRCODE_PROTOCOL_VIOLATION),
				 errmsg("incomplete startup packet")));
		return STATUS_ERROR;
	}
	pq_endmsgread();

	/*
	 * The first field is either a protocol version number or a special
	 * request code.
	 */
	port->proto = proto = pg_ntoh32(*((ProtocolVersion *) buf));

	if (proto == CANCEL_REQUEST_CODE)
	{
		processCancelRequest(port, buf);
		/* Not really an error, but we don't want to proceed further */
		return STATUS_ERROR;
	}

	if (proto == NEGOTIATE_SSL_CODE && !SSLdone)
	{
		char		SSLok;

#ifdef USE_SSL
		/* No SSL when disabled or on Unix sockets */
		if (!LoadedSSL || IS_AF_UNIX(port->laddr.addr.ss_family))
			SSLok = 'N';
		else
			SSLok = 'S';		/* Support for SSL */
#else
		SSLok = 'N';			/* No support for SSL */
#endif

retry1:
		if (send(port->sock, &SSLok, 1, 0) != 1)
		{
			if (errno == EINTR)
				goto retry1;	/* if interrupted, just retry */
			ereport(COMMERROR,
					(errcode_for_socket_access(),
					 errmsg("failed to send SSL negotiation response: %m")));
			return STATUS_ERROR;	/* close the connection */
		}

#ifdef USE_SSL
		if (SSLok == 'S' && secure_open_server(port) == -1)
			return STATUS_ERROR;
#endif
		/* regular startup packet, cancel, etc packet should follow... */
		/* but not another SSL negotiation request */
		return ProcessStartupPacket(port, true);
	}

	/* Could add additional special packet types here */

	/*
	 * Set FrontendProtocol now so that ereport() knows what format to send if
	 * we fail during startup.
	 */
	FrontendProtocol = proto;

	/* Check that the major protocol version is in range. */
	if (PG_PROTOCOL_MAJOR(proto) < PG_PROTOCOL_MAJOR(PG_PROTOCOL_EARLIEST) ||
		PG_PROTOCOL_MAJOR(proto) > PG_PROTOCOL_MAJOR(PG_PROTOCOL_LATEST))
		ereport(FATAL,
				(errcode(ERRCODE_FEATURE_NOT_SUPPORTED),
				 errmsg("unsupported frontend protocol %u.%u: server supports %u.0 to %u.%u",
						PG_PROTOCOL_MAJOR(proto), PG_PROTOCOL_MINOR(proto),
						PG_PROTOCOL_MAJOR(PG_PROTOCOL_EARLIEST),
						PG_PROTOCOL_MAJOR(PG_PROTOCOL_LATEST),
						PG_PROTOCOL_MINOR(PG_PROTOCOL_LATEST))));

	/*
	 * Now fetch parameters out of startup packet and save them into the Port
	 * structure.  All data structures attached to the Port struct must be
	 * allocated in TopMemoryContext so that they will remain available in a
	 * running backend (even after PostmasterContext is destroyed).  We need
	 * not worry about leaking this storage on failure, since we aren't in the
	 * postmaster process anymore.
	 */
	oldcontext = MemoryContextSwitchTo(TopMemoryContext);

	if (PG_PROTOCOL_MAJOR(proto) >= 3)
	{
		int32		offset = sizeof(ProtocolVersion);
		List	   *unrecognized_protocol_options = NIL;

		/*
		 * Scan packet body for name/option pairs.  We can assume any string
		 * beginning within the packet body is null-terminated, thanks to
		 * zeroing extra byte above.
		 */
		port->guc_options = NIL;

		while (offset < len)
		{
			char	   *nameptr = ((char *) buf) + offset;
			int32		valoffset;
			char	   *valptr;

			if (*nameptr == '\0')
				break;			/* found packet terminator */
			valoffset = offset + strlen(nameptr) + 1;
			if (valoffset >= len)
				break;			/* missing value, will complain below */
			valptr = ((char *) buf) + valoffset;

			if (strcmp(nameptr, "database") == 0)
				port->database_name = pstrdup(valptr);
			else if (strcmp(nameptr, "user") == 0)
				port->user_name = pstrdup(valptr);
			else if (strcmp(nameptr, "options") == 0)
				port->cmdline_options = pstrdup(valptr);
			else if (strcmp(nameptr, "replication") == 0)
			{
				/*
				 * Due to backward compatibility concerns the replication
				 * parameter is a hybrid beast which allows the value to be
				 * either boolean or the string 'database'. The latter
				 * connects to a specific database which is e.g. required for
				 * logical decoding while.
				 */
				if (strcmp(valptr, "database") == 0)
				{
					am_walsender = true;
					am_db_walsender = true;
				}
				else if (!parse_bool(valptr, &am_walsender))
					ereport(FATAL,
							(errcode(ERRCODE_INVALID_PARAMETER_VALUE),
							 errmsg("invalid value for parameter \"%s\": \"%s\"",
									"replication",
									valptr),
							 errhint("Valid values are: \"false\", 0, \"true\", 1, \"database\".")));
			}
			else if (strncmp(nameptr, "_pq_.", 5) == 0)
			{
				/*
				 * Any option beginning with _pq_. is reserved for use as a
				 * protocol-level option, but at present no such options are
				 * defined.
				 */
				unrecognized_protocol_options =
					lappend(unrecognized_protocol_options, pstrdup(nameptr));
			}
			else
			{
				/* Assume it's a generic GUC option */
				port->guc_options = lappend(port->guc_options,
											pstrdup(nameptr));
				port->guc_options = lappend(port->guc_options,
											pstrdup(valptr));
			}
			offset = valoffset + strlen(valptr) + 1;
		}

		/*
		 * If we didn't find a packet terminator exactly at the end of the
		 * given packet length, complain.
		 */
		if (offset != len - 1)
			ereport(FATAL,
					(errcode(ERRCODE_PROTOCOL_VIOLATION),
					 errmsg("invalid startup packet layout: expected terminator as last byte")));

		/*
		 * If the client requested a newer protocol version or if the client
		 * requested any protocol options we didn't recognize, let them know
		 * the newest minor protocol version we do support and the names of
		 * any unrecognized options.
		 */
		if (PG_PROTOCOL_MINOR(proto) > PG_PROTOCOL_MINOR(PG_PROTOCOL_LATEST) ||
			unrecognized_protocol_options != NIL)
			SendNegotiateProtocolVersion(unrecognized_protocol_options);
	}
	else
	{
		/*
		 * Get the parameters from the old-style, fixed-width-fields startup
		 * packet as C strings.  The packet destination was cleared first so a
		 * short packet has zeros silently added.  We have to be prepared to
		 * truncate the pstrdup result for oversize fields, though.
		 */
		StartupPacket *packet = (StartupPacket *) buf;

		port->database_name = pstrdup(packet->database);
		if (strlen(port->database_name) > sizeof(packet->database))
			port->database_name[sizeof(packet->database)] = '\0';
		port->user_name = pstrdup(packet->user);
		if (strlen(port->user_name) > sizeof(packet->user))
			port->user_name[sizeof(packet->user)] = '\0';
		port->cmdline_options = pstrdup(packet->options);
		if (strlen(port->cmdline_options) > sizeof(packet->options))
			port->cmdline_options[sizeof(packet->options)] = '\0';
		port->guc_options = NIL;
	}

	/* Check a user name was given. */
	if (port->user_name == NULL || port->user_name[0] == '\0')
		ereport(FATAL,
				(errcode(ERRCODE_INVALID_AUTHORIZATION_SPECIFICATION),
				 errmsg("no PostgreSQL user name specified in startup packet")));

	/* The database defaults to the user name. */
	if (port->database_name == NULL || port->database_name[0] == '\0')
		port->database_name = pstrdup(port->user_name);

	if (Db_user_namespace)
	{
		/*
		 * If user@, it is a global user, remove '@'. We only want to do this
		 * if there is an '@' at the end and no earlier in the user string or
		 * they may fake as a local user of another database attaching to this
		 * database.
		 */
		if (strchr(port->user_name, '@') ==
			port->user_name + strlen(port->user_name) - 1)
			*strchr(port->user_name, '@') = '\0';
		else
		{
			/* Append '@' and dbname */
			port->user_name = psprintf("%s@%s", port->user_name, port->database_name);
		}
	}

	/*
	 * Truncate given database and user names to length of a Postgres name.
	 * This avoids lookup failures when overlength names are given.
	 */
	if (strlen(port->database_name) >= NAMEDATALEN)
		port->database_name[NAMEDATALEN - 1] = '\0';
	if (strlen(port->user_name) >= NAMEDATALEN)
		port->user_name[NAMEDATALEN - 1] = '\0';

	/*
	 * Normal walsender backends, e.g. for streaming replication, are not
	 * connected to a particular database. But walsenders used for logical
	 * replication need to connect to a specific database. We allow streaming
	 * replication commands to be issued even if connected to a database as it
	 * can make sense to first make a basebackup and then stream changes
	 * starting from that.
	 */
	if (am_walsender && !am_db_walsender)
		port->database_name[0] = '\0';

	/*
	 * Done putting stuff in TopMemoryContext.
	 */
	MemoryContextSwitchTo(oldcontext);

	/*
	 * If we're going to reject the connection due to database state, say so
	 * now instead of wasting cycles on an authentication exchange. (This also
	 * allows a pg_ping utility to be written.)
	 */
	switch (port->canAcceptConnections)
	{
		case CAC_STARTUP:
			ereport(FATAL,
					(errcode(ERRCODE_CANNOT_CONNECT_NOW),
					 errmsg("the database system is starting up")));
			break;
		case CAC_SHUTDOWN:
			ereport(FATAL,
					(errcode(ERRCODE_CANNOT_CONNECT_NOW),
					 errmsg("the database system is shutting down")));
			break;
		case CAC_RECOVERY:
			ereport(FATAL,
					(errcode(ERRCODE_CANNOT_CONNECT_NOW),
					 errmsg("the database system is in recovery mode")));
			break;
		case CAC_TOOMANY:
			ereport(FATAL,
					(errcode(ERRCODE_TOO_MANY_CONNECTIONS),
					 errmsg("sorry, too many clients already")));
			break;
		case CAC_WAITBACKUP:
			/* OK for now, will check in InitPostgres */
			break;
		case CAC_OK:
			break;
	}

	return STATUS_OK;
}

/*
 * Send a NegotiateProtocolVersion to the client.  This lets the client know
 * that they have requested a newer minor protocol version than we are able
 * to speak.  We'll speak the highest version we know about; the client can,
 * of course, abandon the connection if that's a problem.
 *
 * We also include in the response a list of protocol options we didn't
 * understand.  This allows clients to include optional parameters that might
 * be present either in newer protocol versions or third-party protocol
 * extensions without fear of having to reconnect if those options are not
 * understood, while at the same time making certain that the client is aware
 * of which options were actually accepted.
 */
static void
SendNegotiateProtocolVersion(List *unrecognized_protocol_options)
{
	StringInfoData buf;
	ListCell   *lc;

	pq_beginmessage(&buf, 'v'); /* NegotiateProtocolVersion */
	pq_sendint32(&buf, PG_PROTOCOL_LATEST);
	pq_sendint32(&buf, list_length(unrecognized_protocol_options));
	foreach(lc, unrecognized_protocol_options)
		pq_sendstring(&buf, lfirst(lc));
	pq_endmessage(&buf);

	/* no need to flush, some other message will follow */
}

/*
 * The client has sent a cancel request packet, not a normal
 * start-a-new-connection packet.  Perform the necessary processing.
 * Nothing is sent back to the client.
 */
static void
processCancelRequest(Port *port, void *pkt)
{
	CancelRequestPacket *canc = (CancelRequestPacket *) pkt;
	int			backendPID;
	int32		cancelAuthCode;
	Backend    *bp;

#ifndef EXEC_BACKEND
	dlist_iter	iter;
#else
	int			i;
#endif

	backendPID = (int) pg_ntoh32(canc->backendPID);
	cancelAuthCode = (int32) pg_ntoh32(canc->cancelAuthCode);

	/*
	 * See if we have a matching backend.  In the EXEC_BACKEND case, we can no
	 * longer access the postmaster's own backend list, and must rely on the
	 * duplicate array in shared memory.
	 */
#ifndef EXEC_BACKEND
	dlist_foreach(iter, &BackendList)
	{
		bp = dlist_container(Backend, elem, iter.cur);
#else
	for (i = MaxLivePostmasterChildren() - 1; i >= 0; i--)
	{
		bp = (Backend *) &ShmemBackendArray[i];
#endif
		if (bp->pid == backendPID)
		{
			if (bp->cancel_key == cancelAuthCode)
			{
				/* Found a match; signal that backend to cancel current op */
				ereport(DEBUG2,
						(errmsg_internal("processing cancel request: sending SIGINT to process %d",
										 backendPID)));
				signal_child(bp->pid, SIGINT);
			}
			else
				/* Right PID, wrong key: no way, Jose */
				ereport(LOG,
						(errmsg("wrong key in cancel request for process %d",
								backendPID)));
			return;
		}
	}

	/* No matching backend */
	ereport(LOG,
			(errmsg("PID %d in cancel request did not match any process",
					backendPID)));
}

/*
 * canAcceptConnections --- check to see if database state allows connections
 * of the specified type.  backend_type can be BACKEND_TYPE_NORMAL,
 * BACKEND_TYPE_AUTOVAC, or BACKEND_TYPE_BGWORKER.  (Note that we don't yet
 * know whether a NORMAL connection might turn into a walsender.)
 */
static CAC_state
canAcceptConnections(int backend_type)
{
	CAC_state	result = CAC_OK;

	/*
	 * Can't start backends when in startup/shutdown/inconsistent recovery
	 * state.  We treat autovac workers the same as user backends for this
	 * purpose.  However, bgworkers are excluded from this test; we expect
	 * bgworker_should_start_now() decided whether the DB state allows them.
	 *
	 * In state PM_WAIT_BACKUP only superusers can connect (this must be
	 * allowed so that a superuser can end online backup mode); we return
	 * CAC_WAITBACKUP code to indicate that this must be checked later. Note
	 * that neither CAC_OK nor CAC_WAITBACKUP can safely be returned until we
	 * have checked for too many children.
	 */
	if (pmState != PM_RUN &&
		backend_type != BACKEND_TYPE_BGWORKER)
	{
		if (pmState == PM_WAIT_BACKUP)
			result = CAC_WAITBACKUP;	/* allow superusers only */
		else if (Shutdown > NoShutdown)
			return CAC_SHUTDOWN;	/* shutdown is pending */
		else if (!FatalError &&
				 (pmState == PM_STARTUP ||
				  pmState == PM_RECOVERY))
			return CAC_STARTUP; /* normal startup */
		else if (!FatalError &&
				 pmState == PM_HOT_STANDBY)
			result = CAC_OK;	/* connection OK during hot standby */
		else
			return CAC_RECOVERY;	/* else must be crash recovery */
	}

	/*
	 * Don't start too many children.
	 *
	 * We allow more connections here than we can have backends because some
	 * might still be authenticating; they might fail auth, or some existing
	 * backend might exit before the auth cycle is completed.  The exact
	 * MaxBackends limit is enforced when a new backend tries to join the
	 * shared-inval backend array.
	 *
	 * The limit here must match the sizes of the per-child-process arrays;
	 * see comments for MaxLivePostmasterChildren().
	 */
	if (CountChildren(BACKEND_TYPE_ALL) >= MaxLivePostmasterChildren())
		result = CAC_TOOMANY;

	return result;
}


/*
 * ConnCreate -- create a local connection data structure
 *
 * Returns NULL on failure, other than out-of-memory which is fatal.
 */
static Port *
ConnCreate(int serverFd)
{
	Port	   *port;

	if (!(port = (Port *) calloc(1, sizeof(Port))))
	{
		ereport(LOG,
				(errcode(ERRCODE_OUT_OF_MEMORY),
				 errmsg("out of memory")));
		ExitPostmaster(1);
	}

	if (StreamConnection(serverFd, port) != STATUS_OK)
	{
		if (port->sock != PGINVALID_SOCKET)
			StreamClose(port->sock);
		ConnFree(port);
		return NULL;
	}

	/*
	 * Allocate GSSAPI specific state struct
	 */
#ifndef EXEC_BACKEND
#if defined(ENABLE_GSS) || defined(ENABLE_SSPI)
	port->gss = (pg_gssinfo *) calloc(1, sizeof(pg_gssinfo));
	if (!port->gss)
	{
		ereport(LOG,
				(errcode(ERRCODE_OUT_OF_MEMORY),
				 errmsg("out of memory")));
		ExitPostmaster(1);
	}
#endif
#endif

	return port;
}


/*
 * ConnFree -- free a local connection data structure
 */
static void
ConnFree(Port *conn)
{
#ifdef USE_SSL
	secure_close(conn);
#endif
	if (conn->gss)
		free(conn->gss);
	free(conn);
}


/*
 * ClosePostmasterPorts -- close all the postmaster's open sockets
 *
 * This is called during child process startup to release file descriptors
 * that are not needed by that child process.  The postmaster still has
 * them open, of course.
 *
 * Note: we pass am_syslogger as a boolean because we don't want to set
 * the global variable yet when this is called.
 */
void
ClosePostmasterPorts(bool am_syslogger)
{
	int			i;

#ifndef WIN32

	/*
	 * Close the write end of postmaster death watch pipe. It's important to
	 * do this as early as possible, so that if postmaster dies, others won't
	 * think that it's still running because we're holding the pipe open.
	 */
	if (close(postmaster_alive_fds[POSTMASTER_FD_OWN]))
		ereport(FATAL,
				(errcode_for_file_access(),
				 errmsg_internal("could not close postmaster death monitoring pipe in child process: %m")));
	postmaster_alive_fds[POSTMASTER_FD_OWN] = -1;
#endif

	/* Close the listen sockets */
	for (i = 0; i < MAXLISTEN; i++)
	{
		if (ListenSocket[i] != PGINVALID_SOCKET)
		{
			StreamClose(ListenSocket[i]);
			ListenSocket[i] = PGINVALID_SOCKET;
		}
	}

	/* If using syslogger, close the read side of the pipe */
	if (!am_syslogger)
	{
#ifndef WIN32
		if (syslogPipe[0] >= 0)
			close(syslogPipe[0]);
		syslogPipe[0] = -1;
#else
		if (syslogPipe[0])
			CloseHandle(syslogPipe[0]);
		syslogPipe[0] = 0;
#endif
	}

#ifdef USE_BONJOUR
	/* If using Bonjour, close the connection to the mDNS daemon */
	if (bonjour_sdref)
		close(DNSServiceRefSockFD(bonjour_sdref));
#endif
}


/*
 * reset_shared -- reset shared memory and semaphores
 */
static void
reset_shared(int port)
{
	/*
	 * Create or re-create shared memory and semaphores.
	 *
	 * Note: in each "cycle of life" we will normally assign the same IPC keys
	 * (if using SysV shmem and/or semas), since the port number is used to
	 * determine IPC keys.  This helps ensure that we will clean up dead IPC
	 * objects if the postmaster crashes and is restarted.
	 */
	CreateSharedMemoryAndSemaphores(port);
}


/*
 * SIGHUP -- reread config files, and tell children to do same
 */
static void
SIGHUP_handler(SIGNAL_ARGS)
{
	int			save_errno = errno;

	PG_SETMASK(&BlockSig);

	if (Shutdown <= SmartShutdown)
	{
		ereport(LOG,
				(errmsg("received SIGHUP, reloading configuration files")));
		ProcessConfigFile(PGC_SIGHUP);
		SignalChildren(SIGHUP);
		if (StartupPID != 0)
			signal_child(StartupPID, SIGHUP);
		if (BgWriterPID != 0)
			signal_child(BgWriterPID, SIGHUP);
		if (CheckpointerPID != 0)
			signal_child(CheckpointerPID, SIGHUP);
		if (WalWriterPID != 0)
			signal_child(WalWriterPID, SIGHUP);
		if (WalReceiverPID != 0)
			signal_child(WalReceiverPID, SIGHUP);
		if (AutoVacPID != 0)
			signal_child(AutoVacPID, SIGHUP);
		if (PgArchPID != 0)
			signal_child(PgArchPID, SIGHUP);
		if (SysLoggerPID != 0)
			signal_child(SysLoggerPID, SIGHUP);
		if (PgStatPID != 0)
			signal_child(PgStatPID, SIGHUP);

		/* Reload authentication config files too */
		if (!load_hba())
			ereport(LOG,
					(errmsg("pg_hba.conf was not reloaded")));

		if (!load_ident())
			ereport(LOG,
					(errmsg("pg_ident.conf was not reloaded")));

#ifdef USE_SSL
		/* Reload SSL configuration as well */
		if (EnableSSL)
		{
			if (secure_initialize(false) == 0)
				LoadedSSL = true;
			else
				ereport(LOG,
						(errmsg("SSL configuration was not reloaded")));
		}
		else
		{
			secure_destroy();
			LoadedSSL = false;
		}
#endif

#ifdef EXEC_BACKEND
		/* Update the starting-point file for future children */
		write_nondefault_variables(PGC_SIGHUP);
#endif
	}

	PG_SETMASK(&UnBlockSig);

	errno = save_errno;
}


/*
 * pmdie -- signal handler for processing various postmaster signals.
 */
static void
pmdie(SIGNAL_ARGS)
{
	int			save_errno = errno;

	PG_SETMASK(&BlockSig);

	ereport(DEBUG2,
			(errmsg_internal("postmaster received signal %d",
							 postgres_signal_arg)));

	switch (postgres_signal_arg)
	{
		case SIGTERM:

			/*
			 * Smart Shutdown:
			 *
			 * Wait for children to end their work, then shut down.
			 */
			if (Shutdown >= SmartShutdown)
				break;
			Shutdown = SmartShutdown;
			ereport(LOG,
					(errmsg("received smart shutdown request")));

			/* Report status */
			AddToDataDirLockFile(LOCK_FILE_LINE_PM_STATUS, PM_STATUS_STOPPING);
#ifdef USE_SYSTEMD
			sd_notify(0, "STOPPING=1");
#endif

			if (pmState == PM_RUN || pmState == PM_RECOVERY ||
				pmState == PM_HOT_STANDBY || pmState == PM_STARTUP)
			{
				/* autovac workers are told to shut down immediately */
				/* and bgworkers too; does this need tweaking? */
				SignalSomeChildren(SIGTERM,
								   BACKEND_TYPE_AUTOVAC | BACKEND_TYPE_BGWORKER);
				/* and the autovac launcher too */
				if (AutoVacPID != 0)
					signal_child(AutoVacPID, SIGTERM);
				/* and the bgwriter too */
				if (BgWriterPID != 0)
					signal_child(BgWriterPID, SIGTERM);
				/* and the walwriter too */
				if (WalWriterPID != 0)
					signal_child(WalWriterPID, SIGTERM);

				/*
				 * If we're in recovery, we can't kill the startup process
				 * right away, because at present doing so does not release
				 * its locks.  We might want to change this in a future
				 * release.  For the time being, the PM_WAIT_READONLY state
				 * indicates that we're waiting for the regular (read only)
				 * backends to die off; once they do, we'll kill the startup
				 * and walreceiver processes.
				 */
				pmState = (pmState == PM_RUN) ?
					PM_WAIT_BACKUP : PM_WAIT_READONLY;
			}

			/*
			 * Now wait for online backup mode to end and backends to exit. If
			 * that is already the case, PostmasterStateMachine will take the
			 * next step.
			 */
			PostmasterStateMachine(PM_RECEIVE_SIGTERM, 0);
			break;

		case SIGINT:

			/*
			 * Fast Shutdown:
			 *
			 * Abort all children with SIGTERM (rollback active transactions
			 * and exit) and shut down when they are gone.
			 */
			if (Shutdown >= FastShutdown)
				break;
			Shutdown = FastShutdown;
			ereport(LOG,
					(errmsg("received fast shutdown request")));

			/* Report status */
			AddToDataDirLockFile(LOCK_FILE_LINE_PM_STATUS, PM_STATUS_STOPPING);
#ifdef USE_SYSTEMD
			sd_notify(0, "STOPPING=1");
#endif

			if (StartupPID != 0)
				signal_child(StartupPID, SIGTERM);
			if (BgWriterPID != 0)
				signal_child(BgWriterPID, SIGTERM);
			if (WalReceiverPID != 0)
				signal_child(WalReceiverPID, SIGTERM);
			if (pmState == PM_STARTUP || pmState == PM_RECOVERY)
			{
				SignalSomeChildren(SIGTERM, BACKEND_TYPE_BGWORKER);

				/*
				 * Only startup, bgwriter, walreceiver, possibly bgworkers,
				 * and/or checkpointer should be active in this state; we just
				 * signaled the first four, and we don't want to kill
				 * checkpointer yet.
				 */
				pmState = PM_WAIT_BACKENDS;
			}
			else if (pmState == PM_RUN ||
					 pmState == PM_WAIT_BACKUP ||
					 pmState == PM_WAIT_READONLY ||
					 pmState == PM_WAIT_BACKENDS ||
					 pmState == PM_HOT_STANDBY)
			{
				ereport(LOG,
						(errmsg("aborting any active transactions")));
				/* shut down all backends and workers */
				SignalSomeChildren(SIGTERM,
								   BACKEND_TYPE_NORMAL | BACKEND_TYPE_AUTOVAC |
								   BACKEND_TYPE_BGWORKER);
				/* and the autovac launcher too */
				if (AutoVacPID != 0)
					signal_child(AutoVacPID, SIGTERM);
				/* and the walwriter too */
				if (WalWriterPID != 0)
					signal_child(WalWriterPID, SIGTERM);
				pmState = PM_WAIT_BACKENDS;
			}

			/*
			 * Now wait for backends to exit.  If there are none,
			 * PostmasterStateMachine will take the next step.
			 */
			PostmasterStateMachine(PM_RECEIVE_SIGINT, 0);
			break;

		case SIGQUIT:

			/*
			 * Immediate Shutdown:
			 *
			 * abort all children with SIGQUIT, wait for them to exit,
			 * terminate remaining ones with SIGKILL, then exit without
			 * attempt to properly shut down the data base system.
			 */
			if (Shutdown >= ImmediateShutdown)
				break;
			Shutdown = ImmediateShutdown;
			ereport(LOG,
					(errmsg("received immediate shutdown request")));

			/* Report status */
			AddToDataDirLockFile(LOCK_FILE_LINE_PM_STATUS, PM_STATUS_STOPPING);
#ifdef USE_SYSTEMD
			sd_notify(0, "STOPPING=1");
#endif

			TerminateChildren(SIGQUIT);
			pmState = PM_WAIT_BACKENDS;

			/* set stopwatch for them to die */
			AbortStartTime = time(NULL);

			/*
			 * Now wait for backends to exit.  If there are none,
			 * PostmasterStateMachine will take the next step.
			 */
			PostmasterStateMachine(PM_RECEIVE_SIGQUIT, 0);
			break;
	}

	PG_SETMASK(&UnBlockSig);

	errno = save_errno;
}

/*
 * Reaper -- signal handler to cleanup after a child process dies.
 */
static void
reaper(SIGNAL_ARGS)
{
	int			save_errno = errno;
	int			pid;			/* process id of dead child process */
	int			exitstatus;		/* its exit status */
	int			polar_pid_copy = 0;

	PG_SETMASK(&BlockSig);

	ereport(DEBUG4,
			(errmsg_internal("reaping dead processes")));

	while ((pid = waitpid(-1, &exitstatus, WNOHANG)) > 0)
	{
		polar_pid_copy = pid;

		/*
		 * Check if this child was a startup process.
		 */
		if (pid == StartupPID)
		{
			StartupPID = 0;

			/*
			 * Startup process exited in response to a shutdown request (or it
			 * completed normally regardless of the shutdown request).
			 */
			if (Shutdown > NoShutdown &&
				(EXIT_STATUS_0(exitstatus) || EXIT_STATUS_1(exitstatus)))
			{
				StartupStatus = STARTUP_NOT_RUNNING;
				pmState = PM_WAIT_BACKENDS;
				/* PostmasterStateMachine logic does the rest */
				continue;
			}

			if (EXIT_STATUS_3(exitstatus))
			{
				ereport(LOG,
						(errmsg("shutdown at recovery target")));
				StartupStatus = STARTUP_NOT_RUNNING;
				Shutdown = SmartShutdown;
				TerminateChildren(SIGTERM);
				pmState = PM_WAIT_BACKENDS;
				/* PostmasterStateMachine logic does the rest */
				continue;
			}

			/*
			 * Unexpected exit of startup process (including FATAL exit)
			 * during PM_STARTUP is treated as catastrophic. There are no
			 * other processes running yet, so we can just exit.
			 */
			if (pmState == PM_STARTUP && !EXIT_STATUS_0(exitstatus))
			{
				LogChildExit(LOG, _("startup process"),
							 pid, exitstatus);
				ereport(LOG,
						(errmsg("aborting startup due to startup process failure")));
				ExitPostmaster(1);
			}

			/*
			 * After PM_STARTUP, any unexpected exit (including FATAL exit) of
			 * the startup process is catastrophic, so kill other children,
			 * and set StartupStatus so we don't try to reinitialize after
			 * they're gone.  Exception: if StartupStatus is STARTUP_SIGNALED,
			 * then we previously sent the startup process a SIGQUIT; so
			 * that's probably the reason it died, and we do want to try to
			 * restart in that case.
			 */
			if (!EXIT_STATUS_0(exitstatus))
			{
				if (StartupStatus == STARTUP_SIGNALED)
					StartupStatus = STARTUP_NOT_RUNNING;
				else
					StartupStatus = STARTUP_CRASHED;
				HandleChildCrash(pid, exitstatus,
								 _("startup process"));
				continue;
			}

			/*
			 * Startup succeeded, commence normal operations
			 */
			StartupStatus = STARTUP_NOT_RUNNING;
			FatalError = false;
			Assert(AbortStartTime == 0);
			ReachedNormalRunning = true;
			pmState = PM_RUN;

			/*
			 * Crank up the background tasks, if we didn't do that already
			 * when we entered consistent recovery state.  It doesn't matter
			 * if this fails, we'll just try again later.
			 */
			if (CheckpointerPID == 0)
				CheckpointerPID = StartCheckpointer();
			if (BgWriterPID == 0)
				BgWriterPID = StartBackgroundWriter();
			if (WalWriterPID == 0)
				WalWriterPID = StartWalWriter();

			/*
			 * Likewise, start other special children as needed.  In a restart
			 * situation, some of them may be alive already.
			 */
			if (!IsBinaryUpgrade && AutoVacuumingActive() && AutoVacPID == 0)
				AutoVacPID = StartAutoVacLauncher();
			if (PgArchStartupAllowed() && PgArchPID == 0)
				PgArchPID = pgarch_start();
			if (PgStatPID == 0)
				PgStatPID = pgstat_start();

			/* workers may be scheduled to start now */
			maybe_start_bgworkers();

			/* at this point we are really open for business */
			ereport(LOG,
					(errmsg("database system is ready to accept connections")));

			/* Report status */
			AddToDataDirLockFile(LOCK_FILE_LINE_PM_STATUS, PM_STATUS_READY);
#ifdef USE_SYSTEMD
			sd_notify(0, "READY=1");
#endif

			continue;
		}

		/*
		 * Was it the bgwriter?  Normal exit can be ignored; we'll start a new
		 * one at the next iteration of the postmaster's main loop, if
		 * necessary.  Any other exit condition is treated as a crash.
		 */
		if (pid == BgWriterPID)
		{
			BgWriterPID = 0;
			if (!EXIT_STATUS_0(exitstatus))
				HandleChildCrash(pid, exitstatus,
								 _("background writer process"));
			continue;
		}

		/*
		 * Was it the checkpointer?
		 */
		if (pid == CheckpointerPID)
		{
			CheckpointerPID = 0;
			if (EXIT_STATUS_0(exitstatus) && pmState == PM_SHUTDOWN)
			{
				/*
				 * OK, we saw normal exit of the checkpointer after it's been
				 * told to shut down.  We expect that it wrote a shutdown
				 * checkpoint.  (If for some reason it didn't, recovery will
				 * occur on next postmaster start.)
				 *
				 * At this point we should have no normal backend children
				 * left (else we'd not be in PM_SHUTDOWN state) but we might
				 * have dead_end children to wait for.
				 *
				 * If we have an archiver subprocess, tell it to do a last
				 * archive cycle and quit. Likewise, if we have walsender
				 * processes, tell them to send any remaining WAL and quit.
				 */
				Assert(Shutdown > NoShutdown);

				/* Waken archiver for the last time */
				if (PgArchPID != 0)
					signal_child(PgArchPID, SIGUSR2);

				/*
				 * Waken walsenders for the last time. No regular backends
				 * should be around anymore.
				 */
				SignalChildren(SIGUSR2);

				pmState = PM_SHUTDOWN_2;

				/*
				 * We can also shut down the stats collector now; there's
				 * nothing left for it to do.
				 */
				if (PgStatPID != 0)
					signal_child(PgStatPID, SIGQUIT);
			}
			else
			{
				/*
				 * Any unexpected exit of the checkpointer (including FATAL
				 * exit) is treated as a crash.
				 */
				HandleChildCrash(pid, exitstatus,
								 _("checkpointer process"));
			}

			continue;
		}

		/*
		 * Was it the wal writer?  Normal exit can be ignored; we'll start a
		 * new one at the next iteration of the postmaster's main loop, if
		 * necessary.  Any other exit condition is treated as a crash.
		 */
		if (pid == WalWriterPID)
		{
			WalWriterPID = 0;
			if (!EXIT_STATUS_0(exitstatus))
				HandleChildCrash(pid, exitstatus,
								 _("WAL writer process"));
			continue;
		}

		/*
		 * Was it the wal receiver?  If exit status is zero (normal) or one
		 * (FATAL exit), we assume everything is all right just like normal
		 * backends.  (If we need a new wal receiver, we'll start one at the
		 * next iteration of the postmaster's main loop.)
		 */
		if (pid == WalReceiverPID)
		{
			WalReceiverPID = 0;
			if (!EXIT_STATUS_0(exitstatus) && !EXIT_STATUS_1(exitstatus))
				HandleChildCrash(pid, exitstatus,
								 _("WAL receiver process"));
			continue;
		}

		/*
		 * Was it the autovacuum launcher?	Normal exit can be ignored; we'll
		 * start a new one at the next iteration of the postmaster's main
		 * loop, if necessary.  Any other exit condition is treated as a
		 * crash.
		 */
		if (pid == AutoVacPID)
		{
			AutoVacPID = 0;
			if (!EXIT_STATUS_0(exitstatus))
				HandleChildCrash(pid, exitstatus,
								 _("autovacuum launcher process"));
			continue;
		}

		/*
		 * Was it the archiver?  If so, just try to start a new one; no need
		 * to force reset of the rest of the system.  (If fail, we'll try
		 * again in future cycles of the main loop.).  Unless we were waiting
		 * for it to shut down; don't restart it in that case, and
		 * PostmasterStateMachine() will advance to the next shutdown step.
		 */
		if (pid == PgArchPID)
		{
			PgArchPID = 0;
			if (!EXIT_STATUS_0(exitstatus))
				LogChildExit(LOG, _("archiver process"),
							 pid, exitstatus);
			if (PgArchStartupAllowed())
				PgArchPID = pgarch_start();
			continue;
		}

		/*
		 * Was it the statistics collector?  If so, just try to start a new
		 * one; no need to force reset of the rest of the system.  (If fail,
		 * we'll try again in future cycles of the main loop.)
		 */
		if (pid == PgStatPID)
		{
			PgStatPID = 0;
			if (!EXIT_STATUS_0(exitstatus))
				LogChildExit(LOG, _("statistics collector process"),
							 pid, exitstatus);
			if (pmState == PM_RUN || pmState == PM_HOT_STANDBY)
				PgStatPID = pgstat_start();
			continue;
		}

		/* Was it the system logger?  If so, try to start a new one */
		if (pid == SysLoggerPID)
		{
			SysLoggerPID = 0;
			/* for safety's sake, launch new logger *first* */
			SysLoggerPID = SysLogger_Start();
			if (!EXIT_STATUS_0(exitstatus))
				LogChildExit(LOG, _("system logger process"),
							 pid, exitstatus);
			continue;
		}

		/* Was it one of our background workers? */
		if (CleanupBackgroundWorker(pid, exitstatus))
		{
			/* have it be restarted */
			HaveCrashedWorker = true;
			continue;
		}

		/*
		 * Else do standard backend child cleanup.
		 */
		CleanupBackend(pid, exitstatus);
	}							/* loop over pending child-death reports */

	/*
	 * After cleaning out the SIGCHLD queue, see if we have any state changes
	 * or actions to make.
	 */
	PostmasterStateMachine(PM_SUBPROCESS_DIE, polar_pid_copy);

	/* Done with signal handler */
	PG_SETMASK(&UnBlockSig);

	errno = save_errno;
}

/*
 * Scan the bgworkers list and see if the given PID (which has just stopped
 * or crashed) is in it.  Handle its shutdown if so, and return true.  If not a
 * bgworker, return false.
 *
 * This is heavily based on CleanupBackend.  One important difference is that
 * we don't know yet that the dying process is a bgworker, so we must be silent
 * until we're sure it is.
 */
static bool
CleanupBackgroundWorker(int pid,
						int exitstatus) /* child's exit status */
{
	char		namebuf[MAXPGPATH];
	slist_mutable_iter iter;

	slist_foreach_modify(iter, &BackgroundWorkerList)
	{
		RegisteredBgWorker *rw;

		rw = slist_container(RegisteredBgWorker, rw_lnode, iter.cur);

		if (rw->rw_pid != pid)
			continue;

#ifdef WIN32
		/* see CleanupBackend */
		if (exitstatus == ERROR_WAIT_NO_CHILDREN)
			exitstatus = 0;
#endif

		snprintf(namebuf, MAXPGPATH, _("background worker \"%s\""),
				 rw->rw_worker.bgw_type);


		if (!EXIT_STATUS_0(exitstatus))
		{
			/* Record timestamp, so we know when to restart the worker. */
			rw->rw_crashed_at = GetCurrentTimestamp();
		}
		else
		{
			/* Zero exit status means terminate */
			rw->rw_crashed_at = 0;
			rw->rw_terminate = true;
		}

		/*
		 * Additionally, for shared-memory-connected workers, just like a
		 * backend, any exit status other than 0 or 1 is considered a crash
		 * and causes a system-wide restart.
		 */
		if ((rw->rw_worker.bgw_flags & BGWORKER_SHMEM_ACCESS) != 0)
		{
			if (!EXIT_STATUS_0(exitstatus) && !EXIT_STATUS_1(exitstatus))
			{
				HandleChildCrash(pid, exitstatus, namebuf);
				return true;
			}
		}

		/*
		 * We must release the postmaster child slot whether this worker is
		 * connected to shared memory or not, but we only treat it as a crash
		 * if it is in fact connected.
		 */
		if (!ReleasePostmasterChildSlot(rw->rw_child_slot) &&
			(rw->rw_worker.bgw_flags & BGWORKER_SHMEM_ACCESS) != 0)
		{
			HandleChildCrash(pid, exitstatus, namebuf);
			return true;
		}

		/* Get it out of the BackendList and clear out remaining data */
		dlist_delete(&rw->rw_backend->elem);
#ifdef EXEC_BACKEND
		ShmemBackendArrayRemove(rw->rw_backend);
#endif

		/*
		 * It's possible that this background worker started some OTHER
		 * background worker and asked to be notified when that worker started
		 * or stopped.  If so, cancel any notifications destined for the
		 * now-dead backend.
		 */
		if (rw->rw_backend->bgworker_notify)
			BackgroundWorkerStopNotifications(rw->rw_pid);
		free(rw->rw_backend);
		rw->rw_backend = NULL;
		rw->rw_pid = 0;
		rw->rw_child_slot = 0;
		ReportBackgroundWorkerExit(&iter);	/* report child death */

		LogChildExit(EXIT_STATUS_0(exitstatus) ? DEBUG1 : LOG,
					 namebuf, pid, exitstatus);

		return true;
	}

	return false;
}

/*
 * CleanupBackend -- cleanup after terminated backend.
 *
 * Remove all local state associated with backend.
 *
 * If you change this, see also CleanupBackgroundWorker.
 */
static void
CleanupBackend(int pid,
			   int exitstatus)	/* child's exit status. */
{
	dlist_mutable_iter iter;

	LogChildExit(DEBUG2, _("server process"), pid, exitstatus);

	/*
	 * If a backend dies in an ugly way then we must signal all other backends
	 * to quickdie.  If exit status is zero (normal) or one (FATAL exit), we
	 * assume everything is all right and proceed to remove the backend from
	 * the active backend list.
	 */

#ifdef WIN32

	/*
	 * On win32, also treat ERROR_WAIT_NO_CHILDREN (128) as nonfatal case,
	 * since that sometimes happens under load when the process fails to start
	 * properly (long before it starts using shared memory). Microsoft reports
	 * it is related to mutex failure:
	 * http://archives.postgresql.org/pgsql-hackers/2010-09/msg00790.php
	 */
	if (exitstatus == ERROR_WAIT_NO_CHILDREN)
	{
		LogChildExit(LOG, _("server process"), pid, exitstatus);
		exitstatus = 0;
	}
#endif

	if (!EXIT_STATUS_0(exitstatus) && !EXIT_STATUS_1(exitstatus))
	{
		HandleChildCrash(pid, exitstatus, _("server process"));
		return;
	}

	dlist_foreach_modify(iter, &BackendList)
	{
		Backend    *bp = dlist_container(Backend, elem, iter.cur);

		if (bp->pid == pid)
		{
			if (!bp->dead_end)
			{
				if (!ReleasePostmasterChildSlot(bp->child_slot))
				{
					/*
					 * Uh-oh, the child failed to clean itself up.  Treat as a
					 * crash after all.
					 */
					HandleChildCrash(pid, exitstatus, _("server process"));
					return;
				}
#ifdef EXEC_BACKEND
				ShmemBackendArrayRemove(bp);
#endif
			}
			if (bp->bgworker_notify)
			{
				/*
				 * This backend may have been slated to receive SIGUSR1 when
				 * some background worker started or stopped.  Cancel those
				 * notifications, as we don't want to signal PIDs that are not
				 * PostgreSQL backends.  This gets skipped in the (probably
				 * very common) case where the backend has never requested any
				 * such notifications.
				 */
				BackgroundWorkerStopNotifications(bp->pid);
			}
			dlist_delete(iter.cur);
			free(bp);
			break;
		}
	}
}

/*
 * HandleChildCrash -- cleanup after failed backend, bgwriter, checkpointer,
 * walwriter, autovacuum, or background worker.
 *
 * The objectives here are to clean up our local state about the child
 * process, and to signal all other remaining children to quickdie.
 */
static void
HandleChildCrash(int pid, int exitstatus, const char *procname)
{
	dlist_mutable_iter iter;
	slist_iter	siter;
	Backend    *bp;
	bool		take_action;

	/*
	 * We only log messages and send signals if this is the first process
	 * crash and we're not doing an immediate shutdown; otherwise, we're only
	 * here to update postmaster's idea of live processes.  If we have already
	 * signalled children, nonzero exit status is to be expected, so don't
	 * clutter log.
	 */
	take_action = !FatalError && Shutdown != ImmediateShutdown;

	if (take_action)
	{
		LogChildExit(LOG, procname, pid, exitstatus);
		ereport(LOG,
				(errmsg("terminating any other active server processes")));
	}

	/* Process background workers. */
	slist_foreach(siter, &BackgroundWorkerList)
	{
		RegisteredBgWorker *rw;

		rw = slist_container(RegisteredBgWorker, rw_lnode, siter.cur);
		if (rw->rw_pid == 0)
			continue;			/* not running */
		if (rw->rw_pid == pid)
		{
			/*
			 * Found entry for freshly-dead worker, so remove it.
			 */
			(void) ReleasePostmasterChildSlot(rw->rw_child_slot);
			dlist_delete(&rw->rw_backend->elem);
#ifdef EXEC_BACKEND
			ShmemBackendArrayRemove(rw->rw_backend);
#endif
			free(rw->rw_backend);
			rw->rw_backend = NULL;
			rw->rw_pid = 0;
			rw->rw_child_slot = 0;
			/* don't reset crashed_at */
			/* don't report child stop, either */
			/* Keep looping so we can signal remaining workers */
		}
		else
		{
			/*
			 * This worker is still alive.  Unless we did so already, tell it
			 * to commit hara-kiri.
			 *
			 * SIGQUIT is the special signal that says exit without proc_exit
			 * and let the user know what's going on. But if SendStop is set
			 * (-s on command line), then we send SIGSTOP instead, so that we
			 * can get core dumps from all backends by hand.
			 */
			if (take_action)
			{
				ereport(DEBUG2,
						(errmsg_internal("sending %s to process %d",
										 (SendStop ? "SIGSTOP" : "SIGQUIT"),
										 (int) rw->rw_pid)));
				signal_child(rw->rw_pid, (SendStop ? SIGSTOP : SIGQUIT));
			}
		}
	}

	/* Process regular backends */
	dlist_foreach_modify(iter, &BackendList)
	{
		bp = dlist_container(Backend, elem, iter.cur);

		if (bp->pid == pid)
		{
			/*
			 * Found entry for freshly-dead backend, so remove it.
			 */
			if (!bp->dead_end)
			{
				(void) ReleasePostmasterChildSlot(bp->child_slot);
#ifdef EXEC_BACKEND
				ShmemBackendArrayRemove(bp);
#endif
			}
			dlist_delete(iter.cur);
			free(bp);
			/* Keep looping so we can signal remaining backends */
		}
		else
		{
			/*
			 * This backend is still alive.  Unless we did so already, tell it
			 * to commit hara-kiri.
			 *
			 * SIGQUIT is the special signal that says exit without proc_exit
			 * and let the user know what's going on. But if SendStop is set
			 * (-s on command line), then we send SIGSTOP instead, so that we
			 * can get core dumps from all backends by hand.
			 *
			 * We could exclude dead_end children here, but at least in the
			 * SIGSTOP case it seems better to include them.
			 *
			 * Background workers were already processed above; ignore them
			 * here.
			 */
			if (bp->bkend_type == BACKEND_TYPE_BGWORKER)
				continue;

			if (take_action)
			{
				ereport(DEBUG2,
						(errmsg_internal("sending %s to process %d",
										 (SendStop ? "SIGSTOP" : "SIGQUIT"),
										 (int) bp->pid)));
				signal_child(bp->pid, (SendStop ? SIGSTOP : SIGQUIT));
			}
		}
	}

	/* Take care of the startup process too */
	if (pid == StartupPID)
	{
		StartupPID = 0;
		StartupStatus = STARTUP_CRASHED;
	}
	else if (StartupPID != 0 && take_action)
	{
		ereport(DEBUG2,
				(errmsg_internal("sending %s to process %d",
								 (SendStop ? "SIGSTOP" : "SIGQUIT"),
								 (int) StartupPID)));
		signal_child(StartupPID, (SendStop ? SIGSTOP : SIGQUIT));
		StartupStatus = STARTUP_SIGNALED;
	}

	/* Take care of the bgwriter too */
	if (pid == BgWriterPID)
		BgWriterPID = 0;
	else if (BgWriterPID != 0 && take_action)
	{
		ereport(DEBUG2,
				(errmsg_internal("sending %s to process %d",
								 (SendStop ? "SIGSTOP" : "SIGQUIT"),
								 (int) BgWriterPID)));
		signal_child(BgWriterPID, (SendStop ? SIGSTOP : SIGQUIT));
	}

	/* Take care of the checkpointer too */
	if (pid == CheckpointerPID)
		CheckpointerPID = 0;
	else if (CheckpointerPID != 0 && take_action)
	{
		ereport(DEBUG2,
				(errmsg_internal("sending %s to process %d",
								 (SendStop ? "SIGSTOP" : "SIGQUIT"),
								 (int) CheckpointerPID)));
		signal_child(CheckpointerPID, (SendStop ? SIGSTOP : SIGQUIT));
	}

	/* Take care of the walwriter too */
	if (pid == WalWriterPID)
		WalWriterPID = 0;
	else if (WalWriterPID != 0 && take_action)
	{
		ereport(DEBUG2,
				(errmsg_internal("sending %s to process %d",
								 (SendStop ? "SIGSTOP" : "SIGQUIT"),
								 (int) WalWriterPID)));
		signal_child(WalWriterPID, (SendStop ? SIGSTOP : SIGQUIT));
	}

	/* Take care of the walreceiver too */
	if (pid == WalReceiverPID)
		WalReceiverPID = 0;
	else if (WalReceiverPID != 0 && take_action)
	{
		ereport(DEBUG2,
				(errmsg_internal("sending %s to process %d",
								 (SendStop ? "SIGSTOP" : "SIGQUIT"),
								 (int) WalReceiverPID)));
		signal_child(WalReceiverPID, (SendStop ? SIGSTOP : SIGQUIT));
	}

	/* Take care of the autovacuum launcher too */
	if (pid == AutoVacPID)
		AutoVacPID = 0;
	else if (AutoVacPID != 0 && take_action)
	{
		ereport(DEBUG2,
				(errmsg_internal("sending %s to process %d",
								 (SendStop ? "SIGSTOP" : "SIGQUIT"),
								 (int) AutoVacPID)));
		signal_child(AutoVacPID, (SendStop ? SIGSTOP : SIGQUIT));
	}

	/*
	 * Force a power-cycle of the pgarch process too.  (This isn't absolutely
	 * necessary, but it seems like a good idea for robustness, and it
	 * simplifies the state-machine logic in the case where a shutdown request
	 * arrives during crash processing.)
	 */
	if (PgArchPID != 0 && take_action)
	{
		ereport(DEBUG2,
				(errmsg_internal("sending %s to process %d",
								 "SIGQUIT",
								 (int) PgArchPID)));
		signal_child(PgArchPID, SIGQUIT);
	}

	/*
	 * Force a power-cycle of the pgstat process too.  (This isn't absolutely
	 * necessary, but it seems like a good idea for robustness, and it
	 * simplifies the state-machine logic in the case where a shutdown request
	 * arrives during crash processing.)
	 */
	if (PgStatPID != 0 && take_action)
	{
		ereport(DEBUG2,
				(errmsg_internal("sending %s to process %d",
								 "SIGQUIT",
								 (int) PgStatPID)));
		signal_child(PgStatPID, SIGQUIT);
		allow_immediate_pgstat_restart();
	}

	/* We do NOT restart the syslogger */

	if (Shutdown != ImmediateShutdown)
		FatalError = true;

	/* We now transit into a state of waiting for children to die */
	if (pmState == PM_RECOVERY ||
		pmState == PM_HOT_STANDBY ||
		pmState == PM_RUN ||
		pmState == PM_WAIT_BACKUP ||
		pmState == PM_WAIT_READONLY ||
		pmState == PM_SHUTDOWN)
		pmState = PM_WAIT_BACKENDS;

	/*
	 * .. and if this doesn't happen quickly enough, now the clock is ticking
	 * for us to kill them without mercy.
	 */
	if (AbortStartTime == 0)
		AbortStartTime = time(NULL);
}

/*
 * Log the death of a child process.
 */
static void
LogChildExit(int lev, const char *procname, int pid, int exitstatus)
{
	/*
	 * size of activity_buffer is arbitrary, but set equal to default
	 * track_activity_query_size
	 */
	char		activity_buffer[1024];
	const char *activity = NULL;

	if (!EXIT_STATUS_0(exitstatus))
		activity = pgstat_get_crashed_backend_activity(pid,
													   activity_buffer,
													   sizeof(activity_buffer));

	if (WIFEXITED(exitstatus))
		ereport(lev,

		/*------
		  translator: %s is a noun phrase describing a child process, such as
		  "server process" */
				(errmsg("%s (PID %d) exited with exit code %d",
						procname, pid, WEXITSTATUS(exitstatus)),
				 activity ? errdetail("Failed process was running: %s", activity) : 0));
	else if (WIFSIGNALED(exitstatus))
	{
#if defined(WIN32)
		ereport(lev,

		/*------
		  translator: %s is a noun phrase describing a child process, such as
		  "server process" */
				(errmsg("%s (PID %d) was terminated by exception 0x%X",
						procname, pid, WTERMSIG(exitstatus)),
				 errhint("See C include file \"ntstatus.h\" for a description of the hexadecimal value."),
				 activity ? errdetail("Failed process was running: %s", activity) : 0));
#else
		ereport(lev,

		/*------
		  translator: %s is a noun phrase describing a child process, such as
		  "server process" */
				(errmsg("%s (PID %d) was terminated by signal %d: %s",
						procname, pid, WTERMSIG(exitstatus),
						pg_strsignal(WTERMSIG(exitstatus))),
				 activity ? errdetail("Failed process was running: %s", activity) : 0));
#endif
	}
	else
		ereport(lev,

		/*------
		  translator: %s is a noun phrase describing a child process, such as
		  "server process" */
				(errmsg("%s (PID %d) exited with unrecognized status %d",
						procname, pid, exitstatus),
				 activity ? errdetail("Failed process was running: %s", activity) : 0));
}

/*
 * Advance the postmaster's state machine and take actions as appropriate
 *
 * This is common code for pmdie(), reaper() and sigusr1_handler(), which
 * receive the signals that might mean we need to change state.
 */
static void
PostmasterStateMachine(polar_pmstate_change_reason reason, pid_t pid)
{
	if (pmState == PM_WAIT_BACKUP)
	{
		/*
		 * PM_WAIT_BACKUP state ends when online backup mode is not active.
		 */
		if (!BackupInProgress())
			pmState = PM_WAIT_BACKENDS;
	}

	if (pmState == PM_WAIT_READONLY)
	{
		/*
		 * PM_WAIT_READONLY state ends when we have no regular backends that
		 * have been started during recovery.  We kill the startup and
		 * walreceiver processes and transition to PM_WAIT_BACKENDS.  Ideally,
		 * we might like to kill these processes first and then wait for
		 * backends to die off, but that doesn't work at present because
		 * killing the startup process doesn't release its locks.
		 */
		if (CountChildren(BACKEND_TYPE_NORMAL) == 0)
		{
			if (StartupPID != 0)
				signal_child(StartupPID, SIGTERM);
			if (WalReceiverPID != 0)
				signal_child(WalReceiverPID, SIGTERM);
			pmState = PM_WAIT_BACKENDS;
		}
	}

	/*
	 * If we are in a state-machine state that implies waiting for backends to
	 * exit, see if they're all gone, and change state if so.
	 */
	if (pmState == PM_WAIT_BACKENDS)
	{
		/*
		 * PM_WAIT_BACKENDS state ends when we have no regular backends
		 * (including autovac workers), no bgworkers (including unconnected
		 * ones), and no walwriter, autovac launcher or bgwriter.  If we are
		 * doing crash recovery or an immediate shutdown then we expect the
		 * checkpointer to exit as well, otherwise not. The archiver, stats,
		 * and syslogger processes are disregarded since they are not
		 * connected to shared memory; we also disregard dead_end children
		 * here. Walsenders are also disregarded, they will be terminated
		 * later after writing the checkpoint record, like the archiver
		 * process.
		 */
		if (CountChildren(BACKEND_TYPE_NORMAL | BACKEND_TYPE_WORKER) == 0 &&
			StartupPID == 0 &&
			WalReceiverPID == 0 &&
			BgWriterPID == 0 &&
			(CheckpointerPID == 0 ||
			 (!FatalError && Shutdown < ImmediateShutdown)) &&
			WalWriterPID == 0 &&
			AutoVacPID == 0)
		{
			if (Shutdown >= ImmediateShutdown || FatalError)
			{
				/*
				 * Start waiting for dead_end children to die.  This state
				 * change causes ServerLoop to stop creating new ones.
				 */
				pmState = PM_WAIT_DEAD_END;

				/*
				 * We already SIGQUIT'd the archiver and stats processes, if
				 * any, when we started immediate shutdown or entered
				 * FatalError state.
				 */
			}
			else
			{
				/*
				 * If we get here, we are proceeding with normal shutdown. All
				 * the regular children are gone, and it's time to tell the
				 * checkpointer to do a shutdown checkpoint.
				 */
				Assert(Shutdown > NoShutdown);
				/* Start the checkpointer if not running */
				if (CheckpointerPID == 0)
					CheckpointerPID = StartCheckpointer();
				/* And tell it to shut down */
				if (CheckpointerPID != 0)
				{
					signal_child(CheckpointerPID, SIGUSR2);
					pmState = PM_SHUTDOWN;
				}
				else
				{
					/*
					 * If we failed to fork a checkpointer, just shut down.
					 * Any required cleanup will happen at next restart. We
					 * set FatalError so that an "abnormal shutdown" message
					 * gets logged when we exit.
					 */
					FatalError = true;
					pmState = PM_WAIT_DEAD_END;

					/* Kill the walsenders, archiver and stats collector too */
					SignalChildren(SIGQUIT);
					if (PgArchPID != 0)
						signal_child(PgArchPID, SIGQUIT);
					if (PgStatPID != 0)
						signal_child(PgStatPID, SIGQUIT);
				}
			}
		}
	}

	if (pmState == PM_SHUTDOWN_2)
	{
		/*
		 * PM_SHUTDOWN_2 state ends when there's no other children than
		 * dead_end children left. There shouldn't be any regular backends
		 * left by now anyway; what we're really waiting for is walsenders and
		 * archiver.
		 */
		if (PgArchPID == 0 && CountChildren(BACKEND_TYPE_ALL) == 0)
		{
			pmState = PM_WAIT_DEAD_END;
		}
	}

	if (pmState == PM_WAIT_DEAD_END)
	{
		/*
		 * PM_WAIT_DEAD_END state ends when the BackendList is entirely empty
		 * (ie, no dead_end children remain), and the archiver and stats
		 * collector are gone too.
		 *
		 * The reason we wait for those two is to protect them against a new
		 * postmaster starting conflicting subprocesses; this isn't an
		 * ironclad protection, but it at least helps in the
		 * shutdown-and-immediately-restart scenario.  Note that they have
		 * already been sent appropriate shutdown signals, either during a
		 * normal state transition leading up to PM_WAIT_DEAD_END, or during
		 * FatalError processing.
		 */
		if (dlist_is_empty(&BackendList) &&
			PgArchPID == 0 && PgStatPID == 0)
		{
			/* These other guys should be dead already */
			Assert(StartupPID == 0);
			Assert(WalReceiverPID == 0);
			Assert(BgWriterPID == 0);
			Assert(CheckpointerPID == 0);
			Assert(WalWriterPID == 0);
			Assert(AutoVacPID == 0);
			/* syslogger is not considered here */
			pmState = PM_NO_CHILDREN;
		}
	}

	/*
	 * If we've been told to shut down, we exit as soon as there are no
	 * remaining children.  If there was a crash, cleanup will occur at the
	 * next startup.  (Before PostgreSQL 8.3, we tried to recover from the
	 * crash before exiting, but that seems unwise if we are quitting because
	 * we got SIGTERM from init --- there may well not be time for recovery
	 * before init decides to SIGKILL us.)
	 *
	 * Note that the syslogger continues to run.  It will exit when it sees
	 * EOF on its input pipe, which happens when there are no more upstream
	 * processes.
	 */
	if (Shutdown > NoShutdown && pmState == PM_NO_CHILDREN)
	{
		if (FatalError)
		{
			ereport(LOG, (errmsg("abnormal database system shutdown")));
			ExitPostmaster(1);
		}
		else
		{
			/*
			 * Terminate exclusive backup mode to avoid recovery after a clean
			 * fast shutdown.  Since an exclusive backup can only be taken
			 * during normal running (and not, for example, while running
			 * under Hot Standby) it only makes sense to do this if we reached
			 * normal running. If we're still in recovery, the backup file is
			 * one we're recovering *from*, and we must keep it around so that
			 * recovery restarts from the right place.
			 */
			if (ReachedNormalRunning)
				CancelBackup();

			/* Normal exit from the postmaster is here */
			ExitPostmaster(0);
		}
	}

	/*
	 * If the startup process failed, or the user does not want an automatic
	 * restart after backend crashes, wait for all non-syslogger children to
	 * exit, and then exit postmaster.  We don't try to reinitialize when the
	 * startup process fails, because more than likely it will just fail again
	 * and we will keep trying forever.
	 */
	if (pmState == PM_NO_CHILDREN &&
		(StartupStatus == STARTUP_CRASHED || !restart_after_crash))
		ExitPostmaster(1);

	/*
	 * If we need to recover from a crash, wait for all non-syslogger children
	 * to exit, then reset shmem and StartupDataBase.
	 */
	if (FatalError && pmState == PM_NO_CHILDREN)
	{
		ereport(LOG,
				(errmsg("all server processes terminated; reinitializing")));

		polar_state_machine_change_check(reason, pid);

		/* allow background workers to immediately restart */
		ResetBackgroundWorkerCrashTimes();

		shmem_exit(1);

		/* POLAR: reset vfs */
		polar_reset_vfs_switch();

		/* re-read control file into local memory */
		LocalProcessControlFile(true);

		reset_shared(PostPortNumber);

		if (POLAR_FILE_IN_SHARED_STORAGE())
			polar_load_and_check_controlfile();

		/* POLAR: for replica, copy latest file from shared storage. */
		polar_init_local_dir_for_replica();

		StartupPID = StartupDataBase();
		Assert(StartupPID != 0);
		StartupStatus = STARTUP_RUNNING;
		pmState = PM_STARTUP;
		/* crash recovery started, reset SIGKILL flag */
		AbortStartTime = 0;
	}
}


/*
 * Send a signal to a postmaster child process
 *
 * On systems that have setsid(), each child process sets itself up as a
 * process group leader.  For signals that are generally interpreted in the
 * appropriate fashion, we signal the entire process group not just the
 * direct child process.  This allows us to, for example, SIGQUIT a blocked
 * archive_recovery script, or SIGINT a script being run by a backend via
 * system().
 *
 * There is a race condition for recently-forked children: they might not
 * have executed setsid() yet.  So we signal the child directly as well as
 * the group.  We assume such a child will handle the signal before trying
 * to spawn any grandchild processes.  We also assume that signaling the
 * child twice will not cause any problems.
 */
static void
signal_child(pid_t pid, int signal)
{
	if (kill(pid, signal) < 0)
		elog(DEBUG3, "kill(%ld,%d) failed: %m", (long) pid, signal);
#ifdef HAVE_SETSID
	switch (signal)
	{
		case SIGINT:
		case SIGTERM:
		case SIGQUIT:
		case SIGSTOP:
		case SIGKILL:
			if (kill(-pid, signal) < 0)
				elog(DEBUG3, "kill(%ld,%d) failed: %m", (long) (-pid), signal);
			break;
		default:
			break;
	}
#endif
}

/*
 * Send a signal to the targeted children (but NOT special children;
 * dead_end children are never signaled, either).
 */
static bool
SignalSomeChildren(int signal, int target)
{
	dlist_iter	iter;
	bool		signaled = false;

	dlist_foreach(iter, &BackendList)
	{
		Backend    *bp = dlist_container(Backend, elem, iter.cur);

		if (bp->dead_end)
			continue;

		/*
		 * Since target == BACKEND_TYPE_ALL is the most common case, we test
		 * it first and avoid touching shared memory for every child.
		 */
		if (target != BACKEND_TYPE_ALL)
		{
			/*
			 * Assign bkend_type for any recently announced WAL Sender
			 * processes.
			 */
			if (bp->bkend_type == BACKEND_TYPE_NORMAL &&
				IsPostmasterChildWalSender(bp->child_slot))
				bp->bkend_type = BACKEND_TYPE_WALSND;

			if (!(target & bp->bkend_type))
				continue;
		}

		ereport(DEBUG4,
				(errmsg_internal("sending signal %d to process %d",
								 signal, (int) bp->pid)));
		signal_child(bp->pid, signal);
		signaled = true;
	}
	return signaled;
}

/*
 * Send a termination signal to children.  This considers all of our children
 * processes, except syslogger and dead_end backends.
 */
static void
TerminateChildren(int signal)
{
	SignalChildren(signal);
	if (StartupPID != 0)
	{
		signal_child(StartupPID, signal);
		if (signal == SIGQUIT || signal == SIGKILL)
			StartupStatus = STARTUP_SIGNALED;
	}
	if (BgWriterPID != 0)
		signal_child(BgWriterPID, signal);
	if (CheckpointerPID != 0)
		signal_child(CheckpointerPID, signal);
	if (WalWriterPID != 0)
		signal_child(WalWriterPID, signal);
	if (WalReceiverPID != 0)
		signal_child(WalReceiverPID, signal);
	if (AutoVacPID != 0)
		signal_child(AutoVacPID, signal);
	if (PgArchPID != 0)
		signal_child(PgArchPID, signal);
	if (PgStatPID != 0)
		signal_child(PgStatPID, signal);
}

/*
 * BackendStartup -- start backend process
 *
 * returns: STATUS_ERROR if the fork failed, STATUS_OK otherwise.
 *
 * Note: if you change this code, also consider StartAutovacuumWorker.
 */
static int
BackendStartup(Port *port)
{
	Backend    *bn;				/* for backend cleanup */
	pid_t		pid;

	/*
	 * Create backend data structure.  Better before the fork() so we can
	 * handle failure cleanly.
	 */
	bn = (Backend *) malloc(sizeof(Backend));
	if (!bn)
	{
		ereport(LOG,
				(errcode(ERRCODE_OUT_OF_MEMORY),
				 errmsg("out of memory")));
		return STATUS_ERROR;
	}

	/*
	 * Compute the cancel key that will be assigned to this backend. The
	 * backend will have its own copy in the forked-off process' value of
	 * MyCancelKey, so that it can transmit the key to the frontend.
	 */
	if (!RandomCancelKey(&MyCancelKey))
	{
		free(bn);
		ereport(LOG,
				(errcode(ERRCODE_INTERNAL_ERROR),
				 errmsg("could not generate random cancel key")));
		return STATUS_ERROR;
	}

	bn->cancel_key = MyCancelKey;

	/* Pass down canAcceptConnections state */
	port->canAcceptConnections = canAcceptConnections(BACKEND_TYPE_NORMAL);
	bn->dead_end = (port->canAcceptConnections != CAC_OK &&
					port->canAcceptConnections != CAC_WAITBACKUP);

	/*
	 * Unless it's a dead_end child, assign it a child slot number
	 */
	if (!bn->dead_end)
		bn->child_slot = MyPMChildSlot = AssignPostmasterChildSlot();
	else
		bn->child_slot = 0;

	/* Hasn't asked to be notified about any bgworkers yet */
	bn->bgworker_notify = false;

#ifdef EXEC_BACKEND
	pid = backend_forkexec(port);
#else							/* !EXEC_BACKEND */
	pid = fork_process();
	if (pid == 0)				/* child */
	{
		free(bn);

		/* Detangle from postmaster */
		InitPostmasterChild();

		/* Close the postmaster's sockets */
		ClosePostmasterPorts(false);

		/* Perform additional initialization and collect startup packet */
		BackendInitialize(port);

		/* And run the backend */
		BackendRun(port);
	}
#endif							/* EXEC_BACKEND */

	if (pid < 0)
	{
		/* in parent, fork failed */
		int			save_errno = errno;

		if (!bn->dead_end)
			(void) ReleasePostmasterChildSlot(bn->child_slot);
		free(bn);
		errno = save_errno;
		ereport(LOG,
				(errmsg("could not fork new process for connection: %m")));
		report_fork_failure_to_client(port, save_errno);
		return STATUS_ERROR;
	}

	/* in parent, successful fork */
	ereport(DEBUG2,
			(errmsg_internal("forked new backend, pid=%d socket=%d",
							 (int) pid, (int) port->sock)));

	/*
	 * Everything's been successful, it's safe to add this backend to our list
	 * of backends.
	 */
	bn->pid = pid;
	bn->bkend_type = BACKEND_TYPE_NORMAL;	/* Can change later to WALSND */
	dlist_push_head(&BackendList, &bn->elem);

#ifdef EXEC_BACKEND
	if (!bn->dead_end)
		ShmemBackendArrayAdd(bn);
#endif

	return STATUS_OK;
}

/*
 * Try to report backend fork() failure to client before we close the
 * connection.  Since we do not care to risk blocking the postmaster on
 * this connection, we set the connection to non-blocking and try only once.
 *
 * This is grungy special-purpose code; we cannot use backend libpq since
 * it's not up and running.
 */
static void
report_fork_failure_to_client(Port *port, int errnum)
{
	char		buffer[1000];
	int			rc;

	/* Format the error message packet (always V2 protocol) */
	snprintf(buffer, sizeof(buffer), "E%s%s\n",
			 _("could not fork new process for connection: "),
			 strerror(errnum));

	/* Set port to non-blocking.  Don't do send() if this fails */
	if (!pg_set_noblock(port->sock))
		return;

	/* We'll retry after EINTR, but ignore all other failures */
	do
	{
		rc = send(port->sock, buffer, strlen(buffer) + 1, 0);
	} while (rc < 0 && errno == EINTR);
}


/*
 * BackendInitialize -- initialize an interactive (postmaster-child)
 *				backend process, and collect the client's startup packet.
 *
 * returns: nothing.  Will not return at all if there's any failure.
 *
 * Note: this code does not depend on having any access to shared memory.
 * In the EXEC_BACKEND case, we are physically attached to shared memory
 * but have not yet set up most of our local pointers to shmem structures.
 */
static void
BackendInitialize(Port *port)
{
	int			status;
	int			ret;
	char		remote_host[NI_MAXHOST];
	char		remote_port[NI_MAXSERV];
	char		remote_ps_data[NI_MAXHOST];

	/* Save port etc. for ps status */
	MyProcPort = port;

	/*
	 * PreAuthDelay is a debugging aid for investigating problems in the
	 * authentication cycle: it can be set in postgresql.conf to allow time to
	 * attach to the newly-forked backend with a debugger.  (See also
	 * PostAuthDelay, which we allow clients to pass through PGOPTIONS, but it
	 * is not honored until after authentication.)
	 */
	if (PreAuthDelay > 0)
		pg_usleep(PreAuthDelay * 1000000L);

	/* This flag will remain set until InitPostgres finishes authentication */
	ClientAuthInProgress = true;	/* limit visibility of log messages */

	/* save process start time */
	port->SessionStartTime = GetCurrentTimestamp();
	MyStartTime = timestamptz_to_time_t(port->SessionStartTime);

	/* set these to empty in case they are needed before we set them up */
	port->remote_host = "";
	port->remote_port = "";

	/*
	 * Initialize libpq and enable reporting of ereport errors to the client.
	 * Must do this now because authentication uses libpq to send messages.
	 */
	pq_init();					/* initialize libpq to talk to client */
	whereToSendOutput = DestRemote; /* now safe to ereport to client */

	/*
	 * We arrange for a simple exit(1) if we receive SIGTERM or SIGQUIT or
	 * timeout while trying to collect the startup packet.  Otherwise the
	 * postmaster cannot shutdown the database FAST or IMMED cleanly if a
	 * buggy client fails to send the packet promptly.  XXX it follows that
	 * the remainder of this function must tolerate losing control at any
	 * instant.  Likewise, any pg_on_exit_callback registered before or during
	 * this function must be prepared to execute at any instant between here
	 * and the end of this function.  Furthermore, affected callbacks execute
	 * partially or not at all when a second exit-inducing signal arrives
	 * after proc_exit_prepare() decrements on_proc_exit_index.  (Thanks to
	 * that mechanic, callbacks need not anticipate more than one call.)  This
	 * is fragile; it ought to instead follow the norm of handling interrupts
	 * at selected, safe opportunities.
	 */
	pqsignal(SIGTERM, startup_die);
	pqsignal(SIGQUIT, startup_die);
	InitializeTimeouts();		/* establishes SIGALRM handler */
	PG_SETMASK(&StartupBlockSig);

	/*
	 * Get the remote host name and port for logging and status display.
	 */
	remote_host[0] = '\0';
	remote_port[0] = '\0';
	if ((ret = pg_getnameinfo_all(&port->raddr.addr, port->raddr.salen,
								  remote_host, sizeof(remote_host),
								  remote_port, sizeof(remote_port),
								  (log_hostname ? 0 : NI_NUMERICHOST) | NI_NUMERICSERV)) != 0)
		ereport(WARNING,
				(errmsg_internal("pg_getnameinfo_all() failed: %s",
								 gai_strerror(ret))));
	if (remote_port[0] == '\0')
		snprintf(remote_ps_data, sizeof(remote_ps_data), "%s", remote_host);
	else
		snprintf(remote_ps_data, sizeof(remote_ps_data), "%s(%s)", remote_host, remote_port);

	/*
	 * Save remote_host and remote_port in port structure (after this, they
	 * will appear in log_line_prefix data for log messages).
	 */
	port->remote_host = strdup(remote_host);
	port->remote_port = strdup(remote_port);

	/* And now we can issue the Log_connections message, if wanted */
	if (Log_connections)
	{
		if (remote_port[0])
			ereport(LOG,
					(errmsg("connection received: host=%s port=%s",
							remote_host,
							remote_port)));
		else
			ereport(LOG,
					(errmsg("connection received: host=%s",
							remote_host)));
	}

	/*
	 * If we did a reverse lookup to name, we might as well save the results
	 * rather than possibly repeating the lookup during authentication.
	 *
	 * Note that we don't want to specify NI_NAMEREQD above, because then we'd
	 * get nothing useful for a client without an rDNS entry.  Therefore, we
	 * must check whether we got a numeric IPv4 or IPv6 address, and not save
	 * it into remote_hostname if so.  (This test is conservative and might
	 * sometimes classify a hostname as numeric, but an error in that
	 * direction is safe; it only results in a possible extra lookup.)
	 */
	if (log_hostname &&
		ret == 0 &&
		strspn(remote_host, "0123456789.") < strlen(remote_host) &&
		strspn(remote_host, "0123456789ABCDEFabcdef:") < strlen(remote_host))
		port->remote_hostname = strdup(remote_host);

	/*
	 * Ready to begin client interaction.  We will give up and exit(1) after a
	 * time delay, so that a broken client can't hog a connection
	 * indefinitely.  PreAuthDelay and any DNS interactions above don't count
	 * against the time limit.
	 *
	 * Note: AuthenticationTimeout is applied here while waiting for the
	 * startup packet, and then again in InitPostgres for the duration of any
	 * authentication operations.  So a hostile client could tie up the
	 * process for nearly twice AuthenticationTimeout before we kick him off.
	 *
	 * Note: because PostgresMain will call InitializeTimeouts again, the
	 * registration of STARTUP_PACKET_TIMEOUT will be lost.  This is okay
	 * since we never use it again after this function.
	 */
	RegisterTimeout(STARTUP_PACKET_TIMEOUT, StartupPacketTimeoutHandler);
	enable_timeout_after(STARTUP_PACKET_TIMEOUT, AuthenticationTimeout * 1000);

	/*
	 * Receive the startup packet (which might turn out to be a cancel request
	 * packet).
	 */
	status = ProcessStartupPacket(port, false);

	/*
	 * Stop here if it was bad or a cancel packet.  ProcessStartupPacket
	 * already did any appropriate error reporting.
	 */
	if (status != STATUS_OK)
		proc_exit(0);

	/*
	 * Now that we have the user and database name, we can set the process
	 * title for ps.  It's good to do this as early as possible in startup.
	 *
	 * For a walsender, the ps display is set in the following form:
	 *
	 * postgres: walsender <user> <host> <activity>
	 *
	 * To achieve that, we pass "walsender" as username and username as dbname
	 * to init_ps_display(). XXX: should add a new variant of
	 * init_ps_display() to avoid abusing the parameters like this.
	 */
	if (am_walsender)
		init_ps_display(pgstat_get_backend_desc(B_WAL_SENDER), port->user_name, remote_ps_data,
						update_process_title ? "authentication" : "");
	else
		init_ps_display(port->user_name, port->database_name, remote_ps_data,
						update_process_title ? "authentication" : "");

	/*
	 * Disable the timeout, and prevent SIGTERM/SIGQUIT again.
	 */
	disable_timeout(STARTUP_PACKET_TIMEOUT, false);
	PG_SETMASK(&BlockSig);
}


/*
 * BackendRun -- set up the backend's argument list and invoke PostgresMain()
 *
 * returns:
 *		Shouldn't return at all.
 *		If PostgresMain() fails, return status.
 */
static void
BackendRun(Port *port)
{
	char	  **av;
	int			maxac;
	int			ac;
	long		secs;
	int			usecs;
	int			i;

	/*
	 * Don't want backend to be able to see the postmaster random number
	 * generator state.  We have to clobber the static random_seed *and* start
	 * a new random sequence in the random() library function.
	 */
#ifndef HAVE_STRONG_RANDOM
	random_seed = 0;
	random_start_time.tv_usec = 0;
#endif
	/* slightly hacky way to convert timestamptz into integers */
	TimestampDifference(0, port->SessionStartTime, &secs, &usecs);
	srandom((unsigned int) (MyProcPid ^ (usecs << 12) ^ secs));

	/*
	 * Now, build the argv vector that will be given to PostgresMain.
	 *
	 * The maximum possible number of commandline arguments that could come
	 * from ExtraOptions is (strlen(ExtraOptions) + 1) / 2; see
	 * pg_split_opts().
	 */
	maxac = 2;					/* for fixed args supplied below */
	maxac += (strlen(ExtraOptions) + 1) / 2;

	av = (char **) MemoryContextAlloc(TopMemoryContext,
									  maxac * sizeof(char *));
	ac = 0;

	av[ac++] = "postgres";

	/*
	 * Pass any backend switches specified with -o on the postmaster's own
	 * command line.  We assume these are secure.
	 */
	pg_split_opts(av, &ac, ExtraOptions);

	av[ac] = NULL;

	Assert(ac < maxac);

	/*
	 * Debug: print arguments being passed to backend
	 */
	ereport(DEBUG3,
			(errmsg_internal("%s child[%d]: starting with (",
							 progname, (int) getpid())));
	for (i = 0; i < ac; ++i)
		ereport(DEBUG3,
				(errmsg_internal("\t%s", av[i])));
	ereport(DEBUG3,
			(errmsg_internal(")")));

	/*
	 * Make sure we aren't in PostmasterContext anymore.  (We can't delete it
	 * just yet, though, because InitPostgres will need the HBA data.)
	 */
	MemoryContextSwitchTo(TopMemoryContext);

	PostgresMain(ac, av, port->database_name, port->user_name);
}


#ifdef EXEC_BACKEND

/*
 * postmaster_forkexec -- fork and exec a postmaster subprocess
 *
 * The caller must have set up the argv array already, except for argv[2]
 * which will be filled with the name of the temp variable file.
 *
 * Returns the child process PID, or -1 on fork failure (a suitable error
 * message has been logged on failure).
 *
 * All uses of this routine will dispatch to SubPostmasterMain in the
 * child process.
 */
pid_t
postmaster_forkexec(int argc, char *argv[])
{
	Port		port;

	/* This entry point passes dummy values for the Port variables */
	memset(&port, 0, sizeof(port));
	return internal_forkexec(argc, argv, &port);
}

/*
 * backend_forkexec -- fork/exec off a backend process
 *
 * Some operating systems (WIN32) don't have fork() so we have to simulate
 * it by storing parameters that need to be passed to the child and
 * then create a new child process.
 *
 * returns the pid of the fork/exec'd process, or -1 on failure
 */
static pid_t
backend_forkexec(Port *port)
{
	char	   *av[4];
	int			ac = 0;

	av[ac++] = "postgres";
	av[ac++] = "--forkbackend";
	av[ac++] = NULL;			/* filled in by internal_forkexec */

	av[ac] = NULL;
	Assert(ac < lengthof(av));

	return internal_forkexec(ac, av, port);
}

#ifndef WIN32

/*
 * internal_forkexec non-win32 implementation
 *
 * - writes out backend variables to the parameter file
 * - fork():s, and then exec():s the child process
 */
static pid_t
internal_forkexec(int argc, char *argv[], Port *port)
{
	static unsigned long tmpBackendFileNum = 0;
	pid_t		pid;
	char		tmpfilename[MAXPGPATH];
	BackendParameters param;
	FILE	   *fp;

	if (!save_backend_variables(&param, port))
		return -1;				/* log made by save_backend_variables */

	/* Calculate name for temp file */
	snprintf(tmpfilename, MAXPGPATH, "%s/%s.backend_var.%d.%lu",
			 PG_TEMP_FILES_DIR, PG_TEMP_FILE_PREFIX,
			 MyProcPid, ++tmpBackendFileNum);

	/* Open file */
	fp = AllocateFile(tmpfilename, PG_BINARY_W);
	if (!fp)
	{
		/*
		 * As in OpenTemporaryFileInTablespace, try to make the temp-file
		 * directory, ignoring errors.
		 */
		(void) MakePGDirectory(PG_TEMP_FILES_DIR, false);

		fp = AllocateFile(tmpfilename, PG_BINARY_W);
		if (!fp)
		{
			ereport(LOG,
					(errcode_for_file_access(),
					 errmsg("could not create file \"%s\": %m",
							tmpfilename)));
			return -1;
		}
	}

	if (fwrite(&param, sizeof(param), 1, fp) != 1)
	{
		ereport(LOG,
				(errcode_for_file_access(),
				 errmsg("could not write to file \"%s\": %m", tmpfilename)));
		FreeFile(fp);
		return -1;
	}

	/* Release file */
	if (FreeFile(fp))
	{
		ereport(LOG,
				(errcode_for_file_access(),
				 errmsg("could not write to file \"%s\": %m", tmpfilename)));
		return -1;
	}

	/* Make sure caller set up argv properly */
	Assert(argc >= 3);
	Assert(argv[argc] == NULL);
	Assert(strncmp(argv[1], "--fork", 6) == 0);
	Assert(argv[2] == NULL);

	/* Insert temp file name after --fork argument */
	argv[2] = tmpfilename;

	/* Fire off execv in child */
	if ((pid = fork_process()) == 0)
	{
		if (execv(postgres_exec_path, argv) < 0)
		{
			ereport(LOG,
					(errmsg("could not execute server process \"%s\": %m",
							postgres_exec_path)));
			/* We're already in the child process here, can't return */
			exit(1);
		}
	}

	return pid;					/* Parent returns pid, or -1 on fork failure */
}
#else							/* WIN32 */

/*
 * internal_forkexec win32 implementation
 *
 * - starts backend using CreateProcess(), in suspended state
 * - writes out backend variables to the parameter file
 *	- during this, duplicates handles and sockets required for
 *	  inheritance into the new process
 * - resumes execution of the new process once the backend parameter
 *	 file is complete.
 */
static pid_t
internal_forkexec(int argc, char *argv[], Port *port)
{
	int			retry_count = 0;
	STARTUPINFO si;
	PROCESS_INFORMATION pi;
	int			i;
	int			j;
	char		cmdLine[MAXPGPATH * 2];
	HANDLE		paramHandle;
	BackendParameters *param;
	SECURITY_ATTRIBUTES sa;
	char		paramHandleStr[32];
	win32_deadchild_waitinfo *childinfo;

	/* Make sure caller set up argv properly */
	Assert(argc >= 3);
	Assert(argv[argc] == NULL);
	Assert(strncmp(argv[1], "--fork", 6) == 0);
	Assert(argv[2] == NULL);

	/* Resume here if we need to retry */
retry:

	/* Set up shared memory for parameter passing */
	ZeroMemory(&sa, sizeof(sa));
	sa.nLength = sizeof(sa);
	sa.bInheritHandle = TRUE;
	paramHandle = CreateFileMapping(INVALID_HANDLE_VALUE,
									&sa,
									PAGE_READWRITE,
									0,
									sizeof(BackendParameters),
									NULL);
	if (paramHandle == INVALID_HANDLE_VALUE)
	{
		elog(LOG, "could not create backend parameter file mapping: error code %lu",
			 GetLastError());
		return -1;
	}

	param = MapViewOfFile(paramHandle, FILE_MAP_WRITE, 0, 0, sizeof(BackendParameters));
	if (!param)
	{
		elog(LOG, "could not map backend parameter memory: error code %lu",
			 GetLastError());
		CloseHandle(paramHandle);
		return -1;
	}

	/* Insert temp file name after --fork argument */
#ifdef _WIN64
	sprintf(paramHandleStr, "%llu", (LONG_PTR) paramHandle);
#else
	sprintf(paramHandleStr, "%lu", (DWORD) paramHandle);
#endif
	argv[2] = paramHandleStr;

	/* Format the cmd line */
	cmdLine[sizeof(cmdLine) - 1] = '\0';
	cmdLine[sizeof(cmdLine) - 2] = '\0';
	snprintf(cmdLine, sizeof(cmdLine) - 1, "\"%s\"", postgres_exec_path);
	i = 0;
	while (argv[++i] != NULL)
	{
		j = strlen(cmdLine);
		snprintf(cmdLine + j, sizeof(cmdLine) - 1 - j, " \"%s\"", argv[i]);
	}
	if (cmdLine[sizeof(cmdLine) - 2] != '\0')
	{
		elog(LOG, "subprocess command line too long");
		return -1;
	}

	memset(&pi, 0, sizeof(pi));
	memset(&si, 0, sizeof(si));
	si.cb = sizeof(si);

	/*
	 * Create the subprocess in a suspended state. This will be resumed later,
	 * once we have written out the parameter file.
	 */
	if (!CreateProcess(NULL, cmdLine, NULL, NULL, TRUE, CREATE_SUSPENDED,
					   NULL, NULL, &si, &pi))
	{
		elog(LOG, "CreateProcess call failed: %m (error code %lu)",
			 GetLastError());
		return -1;
	}

	if (!save_backend_variables(param, port, pi.hProcess, pi.dwProcessId))
	{
		/*
		 * log made by save_backend_variables, but we have to clean up the
		 * mess with the half-started process
		 */
		if (!TerminateProcess(pi.hProcess, 255))
			ereport(LOG,
					(errmsg_internal("could not terminate unstarted process: error code %lu",
									 GetLastError())));
		CloseHandle(pi.hProcess);
		CloseHandle(pi.hThread);
		return -1;				/* log made by save_backend_variables */
	}

	/* Drop the parameter shared memory that is now inherited to the backend */
	if (!UnmapViewOfFile(param))
		elog(LOG, "could not unmap view of backend parameter file: error code %lu",
			 GetLastError());
	if (!CloseHandle(paramHandle))
		elog(LOG, "could not close handle to backend parameter file: error code %lu",
			 GetLastError());

	/*
	 * Reserve the memory region used by our main shared memory segment before
	 * we resume the child process.  Normally this should succeed, but if ASLR
	 * is active then it might sometimes fail due to the stack or heap having
	 * gotten mapped into that range.  In that case, just terminate the
	 * process and retry.
	 */
	if (!pgwin32_ReserveSharedMemoryRegion(pi.hProcess))
	{
		/* pgwin32_ReserveSharedMemoryRegion already made a log entry */
		if (!TerminateProcess(pi.hProcess, 255))
			ereport(LOG,
					(errmsg_internal("could not terminate process that failed to reserve memory: error code %lu",
									 GetLastError())));
		CloseHandle(pi.hProcess);
		CloseHandle(pi.hThread);
		if (++retry_count < 100)
			goto retry;
		ereport(LOG,
				(errmsg("giving up after too many tries to reserve shared memory"),
				 errhint("This might be caused by ASLR or antivirus software.")));
		return -1;
	}

	/*
	 * Now that the backend variables are written out, we start the child
	 * thread so it can start initializing while we set up the rest of the
	 * parent state.
	 */
	if (ResumeThread(pi.hThread) == -1)
	{
		if (!TerminateProcess(pi.hProcess, 255))
		{
			ereport(LOG,
					(errmsg_internal("could not terminate unstartable process: error code %lu",
									 GetLastError())));
			CloseHandle(pi.hProcess);
			CloseHandle(pi.hThread);
			return -1;
		}
		CloseHandle(pi.hProcess);
		CloseHandle(pi.hThread);
		ereport(LOG,
				(errmsg_internal("could not resume thread of unstarted process: error code %lu",
								 GetLastError())));
		return -1;
	}

	/*
	 * Queue a waiter for to signal when this child dies. The wait will be
	 * handled automatically by an operating system thread pool.
	 *
	 * Note: use malloc instead of palloc, since it needs to be thread-safe.
	 * Struct will be free():d from the callback function that runs on a
	 * different thread.
	 */
	childinfo = malloc(sizeof(win32_deadchild_waitinfo));
	if (!childinfo)
		ereport(FATAL,
				(errcode(ERRCODE_OUT_OF_MEMORY),
				 errmsg("out of memory")));

	childinfo->procHandle = pi.hProcess;
	childinfo->procId = pi.dwProcessId;

	if (!RegisterWaitForSingleObject(&childinfo->waitHandle,
									 pi.hProcess,
									 pgwin32_deadchild_callback,
									 childinfo,
									 INFINITE,
									 WT_EXECUTEONLYONCE | WT_EXECUTEINWAITTHREAD))
		ereport(FATAL,
				(errmsg_internal("could not register process for wait: error code %lu",
								 GetLastError())));

	/* Don't close pi.hProcess here - the wait thread needs access to it */

	CloseHandle(pi.hThread);

	return pi.dwProcessId;
}
#endif							/* WIN32 */


/*
 * SubPostmasterMain -- Get the fork/exec'd process into a state equivalent
 *			to what it would be if we'd simply forked on Unix, and then
 *			dispatch to the appropriate place.
 *
 * The first two command line arguments are expected to be "--forkFOO"
 * (where FOO indicates which postmaster child we are to become), and
 * the name of a variables file that we can read to load data that would
 * have been inherited by fork() on Unix.  Remaining arguments go to the
 * subprocess FooMain() routine.
 */
void
SubPostmasterMain(int argc, char *argv[])
{
	Port		port;

	/* In EXEC_BACKEND case we will not have inherited these settings */
	IsPostmasterEnvironment = true;
	whereToSendOutput = DestNone;

	/* Setup as postmaster child */
	InitPostmasterChild();

	/* Setup essential subsystems (to ensure elog() behaves sanely) */
	InitializeGUCOptions();

	/* Check we got appropriate args */
	if (argc < 3)
		elog(FATAL, "invalid subpostmaster invocation");

	/* Read in the variables file */
	memset(&port, 0, sizeof(Port));
	read_backend_variables(argv[2], &port);

	/* Close the postmaster's sockets (as soon as we know them) */
	ClosePostmasterPorts(strcmp(argv[1], "--forklog") == 0);

	/*
	 * Set reference point for stack-depth checking
	 */
	set_stack_base();

	/*
	 * Set up memory area for GSS information. Mirrors the code in ConnCreate
	 * for the non-exec case.
	 */
#if defined(ENABLE_GSS) || defined(ENABLE_SSPI)
	port.gss = (pg_gssinfo *) calloc(1, sizeof(pg_gssinfo));
	if (!port.gss)
		ereport(FATAL,
				(errcode(ERRCODE_OUT_OF_MEMORY),
				 errmsg("out of memory")));
#endif

	/*
	 * If appropriate, physically re-attach to shared memory segment. We want
	 * to do this before going any further to ensure that we can attach at the
	 * same address the postmaster used.  On the other hand, if we choose not
	 * to re-attach, we may have other cleanup to do.
	 *
	 * If testing EXEC_BACKEND on Linux, you should run this as root before
	 * starting the postmaster:
	 *
	 * echo 0 >/proc/sys/kernel/randomize_va_space
	 *
	 * This prevents using randomized stack and code addresses that cause the
	 * child process's memory map to be different from the parent's, making it
	 * sometimes impossible to attach to shared memory at the desired address.
	 * Return the setting to its old value (usually '1' or '2') when finished.
	 */
	if (strcmp(argv[1], "--forkbackend") == 0 ||
		strcmp(argv[1], "--forkavlauncher") == 0 ||
		strcmp(argv[1], "--forkavworker") == 0 ||
		strcmp(argv[1], "--forkboot") == 0 ||
		strncmp(argv[1], "--forkbgworker=", 15) == 0)
		PGSharedMemoryReAttach();
	else
		PGSharedMemoryNoReAttach();

	/* autovacuum needs this set before calling InitProcess */
	if (strcmp(argv[1], "--forkavlauncher") == 0)
		AutovacuumLauncherIAm();
	if (strcmp(argv[1], "--forkavworker") == 0)
		AutovacuumWorkerIAm();

	/*
	 * Start our win32 signal implementation. This has to be done after we
	 * read the backend variables, because we need to pick up the signal pipe
	 * from the parent process.
	 */
#ifdef WIN32
	pgwin32_signal_initialize();
#endif

	/* In EXEC_BACKEND case we will not have inherited these settings */
	pqinitmask();
	PG_SETMASK(&BlockSig);

	/* Read in remaining GUC variables */
	read_nondefault_variables();

	/*
	 * Check that the data directory looks valid, which will also check the
	 * privileges on the data directory and update our umask and file/group
	 * variables for creating files later.  Note: this should really be done
	 * before we create any files or directories.
	 */
	checkDataDir();

	/*
	 * (re-)read control file, as it contains config. The postmaster will
	 * already have read this, but this process doesn't know about that.
	 */
	LocalProcessControlFile(false);

	/*
	 * Reload any libraries that were preloaded by the postmaster.  Since we
	 * exec'd this process, those libraries didn't come along with us; but we
	 * should load them into all child processes to be consistent with the
	 * non-EXEC_BACKEND behavior.
	 */
	process_shared_preload_libraries();

	/* Run backend or appropriate child */
	if (strcmp(argv[1], "--forkbackend") == 0)
	{
		Assert(argc == 3);		/* shouldn't be any more args */

		/*
		 * Need to reinitialize the SSL library in the backend, since the
		 * context structures contain function pointers and cannot be passed
		 * through the parameter file.
		 *
		 * If for some reason reload fails (maybe the user installed broken
		 * key files), soldier on without SSL; that's better than all
		 * connections becoming impossible.
		 *
		 * XXX should we do this in all child processes?  For the moment it's
		 * enough to do it in backend children.
		 */
#ifdef USE_SSL
		if (EnableSSL)
		{
			if (secure_initialize(false) == 0)
				LoadedSSL = true;
			else
				ereport(LOG,
						(errmsg("SSL configuration could not be loaded in child process")));
		}
#endif

		/*
		 * Perform additional initialization and collect startup packet.
		 *
		 * We want to do this before InitProcess() for a couple of reasons: 1.
		 * so that we aren't eating up a PGPROC slot while waiting on the
		 * client. 2. so that if InitProcess() fails due to being out of
		 * PGPROC slots, we have already initialized libpq and are able to
		 * report the error to the client.
		 */
		BackendInitialize(&port);

		/* Restore basic shared memory pointers */
		InitShmemAccess(UsedShmemSegAddr);

		/* Need a PGPROC to run CreateSharedMemoryAndSemaphores */
		InitProcess();

		/* Attach process to shared data structures */
		CreateSharedMemoryAndSemaphores(0);

		/* And run the backend */
		BackendRun(&port);		/* does not return */
	}
	if (strcmp(argv[1], "--forkboot") == 0)
	{
		/* Restore basic shared memory pointers */
		InitShmemAccess(UsedShmemSegAddr);

		/* Need a PGPROC to run CreateSharedMemoryAndSemaphores */
		InitAuxiliaryProcess();

		/* Attach process to shared data structures */
		CreateSharedMemoryAndSemaphores(0);

		AuxiliaryProcessMain(argc - 2, argv + 2);	/* does not return */
	}
	if (strcmp(argv[1], "--forkavlauncher") == 0)
	{
		/* Restore basic shared memory pointers */
		InitShmemAccess(UsedShmemSegAddr);

		/* Need a PGPROC to run CreateSharedMemoryAndSemaphores */
		InitProcess();

		/* Attach process to shared data structures */
		CreateSharedMemoryAndSemaphores(0);

		AutoVacLauncherMain(argc - 2, argv + 2);	/* does not return */
	}
	if (strcmp(argv[1], "--forkavworker") == 0)
	{
		/* Restore basic shared memory pointers */
		InitShmemAccess(UsedShmemSegAddr);

		/* Need a PGPROC to run CreateSharedMemoryAndSemaphores */
		InitProcess();

		/* Attach process to shared data structures */
		CreateSharedMemoryAndSemaphores(0);

		AutoVacWorkerMain(argc - 2, argv + 2);	/* does not return */
	}
	if (strncmp(argv[1], "--forkbgworker=", 15) == 0)
	{
		int			shmem_slot;

		/* do this as early as possible; in particular, before InitProcess() */
		IsBackgroundWorker = true;

		/* Restore basic shared memory pointers */
		InitShmemAccess(UsedShmemSegAddr);

		/* Need a PGPROC to run CreateSharedMemoryAndSemaphores */
		InitProcess();

		/* Attach process to shared data structures */
		CreateSharedMemoryAndSemaphores(0);

		/* Fetch MyBgworkerEntry from shared memory */
		shmem_slot = atoi(argv[1] + 15);
		MyBgworkerEntry = BackgroundWorkerEntry(shmem_slot);

		StartBackgroundWorker();
	}
	if (strcmp(argv[1], "--forkarch") == 0)
	{
		/* Do not want to attach to shared memory */

		PgArchiverMain(argc, argv); /* does not return */
	}
	if (strcmp(argv[1], "--forkcol") == 0)
	{
		/* Do not want to attach to shared memory */

		PgstatCollectorMain(argc, argv);	/* does not return */
	}
	if (strcmp(argv[1], "--forklog") == 0)
	{
		/* Do not want to attach to shared memory */

		SysLoggerMain(argc, argv);	/* does not return */
	}

	abort();					/* shouldn't get here */
}
#endif							/* EXEC_BACKEND */


/*
 * ExitPostmaster -- cleanup
 *
 * Do NOT call exit() directly --- always go through here!
 */
static void
ExitPostmaster(int status)
{
#ifdef HAVE_PTHREAD_IS_THREADED_NP

	/*
	 * There is no known cause for a postmaster to become multithreaded after
	 * startup.  Recheck to account for the possibility of unknown causes.
	 * This message uses LOG level, because an unclean shutdown at this point
	 * would usually not look much different from a clean shutdown.
	 */
	if (pthread_is_threaded_np() != 0)
		ereport(LOG,
				(errcode(ERRCODE_INTERNAL_ERROR),
				 errmsg_internal("postmaster became multithreaded"),
				 errdetail("Please report this to <pgsql-bugs@postgresql.org>.")));
#endif

	/* should cleanup shared memory and kill all backends */

	/*
	 * Not sure of the semantics here.  When the Postmaster dies, should the
	 * backends all be killed? probably not.
	 *
	 * MUST		-- vadim 05-10-1999
	 */

	proc_exit(status);
}

/*
 * sigusr1_handler - handle signal conditions from child processes
 */
static void
sigusr1_handler(SIGNAL_ARGS)
{
	int			save_errno = errno;

	PG_SETMASK(&BlockSig);

	/* Process background worker state change. */
	if (CheckPostmasterSignal(PMSIGNAL_BACKGROUND_WORKER_CHANGE))
	{
		BackgroundWorkerStateChange();
		StartWorkerNeeded = true;
	}

	/*
	 * RECOVERY_STARTED and BEGIN_HOT_STANDBY signals are ignored in
	 * unexpected states. If the startup process quickly starts up, completes
	 * recovery, exits, we might process the death of the startup process
	 * first. We don't want to go back to recovery in that case.
	 */
	if (CheckPostmasterSignal(PMSIGNAL_RECOVERY_STARTED) &&
		pmState == PM_STARTUP && Shutdown == NoShutdown)
	{
		/* WAL redo has started. We're out of reinitialization. */
		FatalError = false;
		Assert(AbortStartTime == 0);

		/*
		 * Crank up the background tasks.  It doesn't matter if this fails,
		 * we'll just try again later.
		 */
		Assert(CheckpointerPID == 0);
		CheckpointerPID = StartCheckpointer();
		Assert(BgWriterPID == 0);
		BgWriterPID = StartBackgroundWriter();

		/*
		 * Start the archiver if we're responsible for (re-)archiving received
		 * files.
		 */
		Assert(PgArchPID == 0);
		if (XLogArchivingAlways())
			PgArchPID = pgarch_start();

		/*
		 * If we aren't planning to enter hot standby mode later, treat
		 * RECOVERY_STARTED as meaning we're out of startup, and report status
		 * accordingly.
		 */
		if (!EnableHotStandby)
		{
			AddToDataDirLockFile(LOCK_FILE_LINE_PM_STATUS, PM_STATUS_STANDBY);
#ifdef USE_SYSTEMD
			sd_notify(0, "READY=1");
#endif
		}

		pmState = PM_RECOVERY;
	}
	if (CheckPostmasterSignal(PMSIGNAL_BEGIN_HOT_STANDBY) &&
		pmState == PM_RECOVERY && Shutdown == NoShutdown)
	{
		/*
		 * Likewise, start other special children as needed.
		 */
		Assert(PgStatPID == 0);
		PgStatPID = pgstat_start();

		ereport(LOG,
				(errmsg("database system is ready to accept read only connections")));

		/* Report status */
		AddToDataDirLockFile(LOCK_FILE_LINE_PM_STATUS, PM_STATUS_READY);
#ifdef USE_SYSTEMD
		sd_notify(0, "READY=1");
#endif

		pmState = PM_HOT_STANDBY;
		/* Some workers may be scheduled to start now */
		StartWorkerNeeded = true;
	}

	if (StartWorkerNeeded || HaveCrashedWorker)
		maybe_start_bgworkers();

	if (CheckPostmasterSignal(PMSIGNAL_WAKEN_ARCHIVER) &&
		PgArchPID != 0)
	{
		/*
		 * Send SIGUSR1 to archiver process, to wake it up and begin archiving
		 * next WAL file.
		 */
		signal_child(PgArchPID, SIGUSR1);
	}

	if (CheckPostmasterSignal(PMSIGNAL_ROTATE_LOGFILE) &&
		SysLoggerPID != 0)
	{
		/* Tell syslogger to rotate logfile */
		signal_child(SysLoggerPID, SIGUSR1);
	}

	if (CheckPostmasterSignal(PMSIGNAL_START_AUTOVAC_LAUNCHER) &&
		Shutdown == NoShutdown)
	{
		/*
		 * Start one iteration of the autovacuum daemon, even if autovacuuming
		 * is nominally not enabled.  This is so we can have an active defense
		 * against transaction ID wraparound.  We set a flag for the main loop
		 * to do it rather than trying to do it here --- this is because the
		 * autovac process itself may send the signal, and we want to handle
		 * that by launching another iteration as soon as the current one
		 * completes.
		 */
		start_autovac_launcher = true;
	}

	if (CheckPostmasterSignal(PMSIGNAL_START_AUTOVAC_WORKER) &&
		Shutdown == NoShutdown)
	{
		/* The autovacuum launcher wants us to start a worker process. */
		StartAutovacuumWorker();
	}

	if (CheckPostmasterSignal(PMSIGNAL_START_WALRECEIVER))
	{
		/* Startup Process wants us to start the walreceiver process. */
		/* Start immediately if possible, else remember request for later. */
		WalReceiverRequested = true;
		MaybeStartWalReceiver();
	}

	/*
	 * Try to advance postmaster's state machine, if a child requests it.
	 *
	 * Be careful about the order of this action relative to sigusr1_handler's
	 * other actions.  Generally, this should be after other actions, in case
	 * they have effects PostmasterStateMachine would need to know about.
	 * However, we should do it before the CheckPromoteSignal step, which
	 * cannot have any (immediate) effect on the state machine, but does
	 * depend on what state we're in now.
	 */
	if (CheckPostmasterSignal(PMSIGNAL_ADVANCE_STATE_MACHINE))
	{
<<<<<<< HEAD
		/* Advance postmaster's state machine */
		PostmasterStateMachine(PM_ADVANCE_STATE_MACHINE, 0);
=======
		PostmasterStateMachine();
>>>>>>> 25180875
	}

	if (StartupPID != 0 &&
		(pmState == PM_STARTUP || pmState == PM_RECOVERY ||
		 pmState == PM_HOT_STANDBY || pmState == PM_WAIT_READONLY) &&
		CheckPromoteSignal())
	{
		/* Tell startup process to finish recovery */
		signal_child(StartupPID, SIGUSR2);
	}

	PG_SETMASK(&UnBlockSig);

	errno = save_errno;
}

/*
 * SIGTERM or SIGQUIT while processing startup packet.
 * Clean up and exit(1).
 *
 * XXX: possible future improvement: try to send a message indicating
 * why we are disconnecting.  Problem is to be sure we don't block while
 * doing so, nor mess up SSL initialization.  In practice, if the client
 * has wedged here, it probably couldn't do anything with the message anyway.
 */
static void
startup_die(SIGNAL_ARGS)
{
	proc_exit(1);
}

/*
 * Dummy signal handler
 *
 * We use this for signals that we don't actually use in the postmaster,
 * but we do use in backends.  If we were to SIG_IGN such signals in the
 * postmaster, then a newly started backend might drop a signal that arrives
 * before it's able to reconfigure its signal processing.  (See notes in
 * tcop/postgres.c.)
 */
static void
dummy_handler(SIGNAL_ARGS)
{
}

/*
 * Timeout while processing startup packet.
 * As for startup_die(), we clean up and exit(1).
 */
static void
StartupPacketTimeoutHandler(void)
{
	proc_exit(1);
}


/*
 * Generate a random cancel key.
 */
static bool
RandomCancelKey(int32 *cancel_key)
{
#ifdef HAVE_STRONG_RANDOM
	return pg_strong_random((char *) cancel_key, sizeof(int32));
#else

	/*
	 * If built with --disable-strong-random, use plain old erand48.
	 *
	 * We cannot use pg_backend_random() in postmaster, because it stores its
	 * state in shared memory.
	 */
	static unsigned short seed[3];

	/*
	 * Select a random seed at the time of first receiving a request.
	 */
	if (random_seed == 0)
	{
		struct timeval random_stop_time;

		gettimeofday(&random_stop_time, NULL);

		seed[0] = (unsigned short) random_start_time.tv_usec;
		seed[1] = (unsigned short) (random_stop_time.tv_usec) ^ (random_start_time.tv_usec >> 16);
		seed[2] = (unsigned short) (random_stop_time.tv_usec >> 16);

		random_seed = 1;
	}

	*cancel_key = pg_jrand48(seed);

	return true;
#endif
}

/*
 * Count up number of child processes of specified types (dead_end children
 * are always excluded).
 */
static int
CountChildren(int target)
{
	dlist_iter	iter;
	int			cnt = 0;

	dlist_foreach(iter, &BackendList)
	{
		Backend    *bp = dlist_container(Backend, elem, iter.cur);

		if (bp->dead_end)
			continue;

		/*
		 * Since target == BACKEND_TYPE_ALL is the most common case, we test
		 * it first and avoid touching shared memory for every child.
		 */
		if (target != BACKEND_TYPE_ALL)
		{
			/*
			 * Assign bkend_type for any recently announced WAL Sender
			 * processes.
			 */
			if (bp->bkend_type == BACKEND_TYPE_NORMAL &&
				IsPostmasterChildWalSender(bp->child_slot))
				bp->bkend_type = BACKEND_TYPE_WALSND;

			if (!(target & bp->bkend_type))
				continue;
		}

		cnt++;
	}
	return cnt;
}


/*
 * StartChildProcess -- start an auxiliary process for the postmaster
 *
 * "type" determines what kind of child will be started.  All child types
 * initially go to AuxiliaryProcessMain, which will handle common setup.
 *
 * Return value of StartChildProcess is subprocess' PID, or 0 if failed
 * to start subprocess.
 */
static pid_t
StartChildProcess(AuxProcType type)
{
	pid_t		pid;
	char	   *av[10];
	int			ac = 0;
	char		typebuf[32];

	/*
	 * Set up command-line arguments for subprocess
	 */
	av[ac++] = "postgres";

#ifdef EXEC_BACKEND
	av[ac++] = "--forkboot";
	av[ac++] = NULL;			/* filled in by postmaster_forkexec */
#endif

	snprintf(typebuf, sizeof(typebuf), "-x%d", type);
	av[ac++] = typebuf;

	av[ac] = NULL;
	Assert(ac < lengthof(av));

#ifdef EXEC_BACKEND
	pid = postmaster_forkexec(ac, av);
#else							/* !EXEC_BACKEND */
	pid = fork_process();

	if (pid == 0)				/* child */
	{
		InitPostmasterChild();

		/* Close the postmaster's sockets */
		ClosePostmasterPorts(false);

		/* Release postmaster's working memory context */
		MemoryContextSwitchTo(TopMemoryContext);
		MemoryContextDelete(PostmasterContext);
		PostmasterContext = NULL;

		AuxiliaryProcessMain(ac, av);
		ExitPostmaster(0);
	}
#endif							/* EXEC_BACKEND */

	if (pid < 0)
	{
		/* in parent, fork failed */
		int			save_errno = errno;

		errno = save_errno;
		switch (type)
		{
			case StartupProcess:
				ereport(LOG,
						(errmsg("could not fork startup process: %m")));
				break;
			case BgWriterProcess:
				ereport(LOG,
						(errmsg("could not fork background writer process: %m")));
				break;
			case CheckpointerProcess:
				ereport(LOG,
						(errmsg("could not fork checkpointer process: %m")));
				break;
			case WalWriterProcess:
				ereport(LOG,
						(errmsg("could not fork WAL writer process: %m")));
				break;
			case WalReceiverProcess:
				ereport(LOG,
						(errmsg("could not fork WAL receiver process: %m")));
				break;
			default:
				ereport(LOG,
						(errmsg("could not fork process: %m")));
				break;
		}

		/*
		 * fork failure is fatal during startup, but there's no need to choke
		 * immediately if starting other child types fails.
		 */
		if (type == StartupProcess)
			ExitPostmaster(1);
		return 0;
	}

	/*
	 * in parent, successful fork
	 */
	return pid;
}

/*
 * StartAutovacuumWorker
 *		Start an autovac worker process.
 *
 * This function is here because it enters the resulting PID into the
 * postmaster's private backends list.
 *
 * NB -- this code very roughly matches BackendStartup.
 */
static void
StartAutovacuumWorker(void)
{
	Backend    *bn;

	/*
	 * If not in condition to run a process, don't try, but handle it like a
	 * fork failure.  This does not normally happen, since the signal is only
	 * supposed to be sent by autovacuum launcher when it's OK to do it, but
	 * we have to check to avoid race-condition problems during DB state
	 * changes.
	 */
	if (canAcceptConnections(BACKEND_TYPE_AUTOVAC) == CAC_OK)
	{
		/*
		 * Compute the cancel key that will be assigned to this session. We
		 * probably don't need cancel keys for autovac workers, but we'd
		 * better have something random in the field to prevent unfriendly
		 * people from sending cancels to them.
		 */
		if (!RandomCancelKey(&MyCancelKey))
		{
			ereport(LOG,
					(errcode(ERRCODE_INTERNAL_ERROR),
					 errmsg("could not generate random cancel key")));
			return;
		}

		bn = (Backend *) malloc(sizeof(Backend));
		if (bn)
		{
			bn->cancel_key = MyCancelKey;

			/* Autovac workers are not dead_end and need a child slot */
			bn->dead_end = false;
			bn->child_slot = MyPMChildSlot = AssignPostmasterChildSlot();
			bn->bgworker_notify = false;

			bn->pid = StartAutoVacWorker();
			if (bn->pid > 0)
			{
				bn->bkend_type = BACKEND_TYPE_AUTOVAC;
				dlist_push_head(&BackendList, &bn->elem);
#ifdef EXEC_BACKEND
				ShmemBackendArrayAdd(bn);
#endif
				/* all OK */
				return;
			}

			/*
			 * fork failed, fall through to report -- actual error message was
			 * logged by StartAutoVacWorker
			 */
			(void) ReleasePostmasterChildSlot(bn->child_slot);
			free(bn);
		}
		else
			ereport(LOG,
					(errcode(ERRCODE_OUT_OF_MEMORY),
					 errmsg("out of memory")));
	}

	/*
	 * Report the failure to the launcher, if it's running.  (If it's not, we
	 * might not even be connected to shared memory, so don't try to call
	 * AutoVacWorkerFailed.)  Note that we also need to signal it so that it
	 * responds to the condition, but we don't do that here, instead waiting
	 * for ServerLoop to do it.  This way we avoid a ping-pong signalling in
	 * quick succession between the autovac launcher and postmaster in case
	 * things get ugly.
	 */
	if (AutoVacPID != 0)
	{
		AutoVacWorkerFailed();
		avlauncher_needs_signal = true;
	}
}

/*
 * MaybeStartWalReceiver
 *		Start the WAL receiver process, if not running and our state allows.
 *
 * Note: if WalReceiverPID is already nonzero, it might seem that we should
 * clear WalReceiverRequested.  However, there's a race condition if the
 * walreceiver terminates and the startup process immediately requests a new
 * one: it's quite possible to get the signal for the request before reaping
 * the dead walreceiver process.  Better to risk launching an extra
 * walreceiver than to miss launching one we need.  (The walreceiver code
 * has logic to recognize that it should go away if not needed.)
 */
static void
MaybeStartWalReceiver(void)
{
	if (WalReceiverPID == 0 &&
		(pmState == PM_STARTUP || pmState == PM_RECOVERY ||
		 pmState == PM_HOT_STANDBY || pmState == PM_WAIT_READONLY) &&
		Shutdown == NoShutdown)
	{
		WalReceiverPID = StartWalReceiver();
		if (WalReceiverPID != 0)
			WalReceiverRequested = false;
		/* else leave the flag set, so we'll try again later */
	}
}


/*
 * Create the opts file
 */
static bool
CreateOptsFile(int argc, char *argv[], char *fullprogname)
{
	FILE	   *fp;
	int			i;

#define OPTS_FILE	"postmaster.opts"

	if ((fp = fopen(OPTS_FILE, "w")) == NULL)
	{
		elog(LOG, "could not create file \"%s\": %m", OPTS_FILE);
		return false;
	}

	fprintf(fp, "%s", fullprogname);
	for (i = 1; i < argc; i++)
		fprintf(fp, " \"%s\"", argv[i]);
	fputs("\n", fp);

	if (fclose(fp))
	{
		elog(LOG, "could not write file \"%s\": %m", OPTS_FILE);
		return false;
	}

	return true;
}


/*
 * MaxLivePostmasterChildren
 *
 * This reports the number of entries needed in per-child-process arrays
 * (the PMChildFlags array, and if EXEC_BACKEND the ShmemBackendArray).
 * These arrays include regular backends, autovac workers, walsenders
 * and background workers, but not special children nor dead_end children.
 * This allows the arrays to have a fixed maximum size, to wit the same
 * too-many-children limit enforced by canAcceptConnections().  The exact value
 * isn't too critical as long as it's more than MaxBackends.
 */
int
MaxLivePostmasterChildren(void)
{
	return 2 * (MaxConnections + autovacuum_max_workers + 1 +
				max_worker_processes);
}

/*
 * Connect background worker to a database.
 */
void
BackgroundWorkerInitializeConnection(const char *dbname, const char *username, uint32 flags)
{
	BackgroundWorker *worker = MyBgworkerEntry;

	/* XXX is this the right errcode? */
	if (!(worker->bgw_flags & BGWORKER_BACKEND_DATABASE_CONNECTION))
		ereport(FATAL,
				(errcode(ERRCODE_PROGRAM_LIMIT_EXCEEDED),
				 errmsg("database connection requirement not indicated during registration")));

	InitPostgres(dbname, InvalidOid, username, InvalidOid, NULL, (flags & BGWORKER_BYPASS_ALLOWCONN) != 0);

	/* it had better not gotten out of "init" mode yet */
	if (!IsInitProcessingMode())
		ereport(ERROR,
				(errmsg("invalid processing mode in background worker")));
	SetProcessingMode(NormalProcessing);
}

/*
 * Connect background worker to a database using OIDs.
 */
void
BackgroundWorkerInitializeConnectionByOid(Oid dboid, Oid useroid, uint32 flags)
{
	BackgroundWorker *worker = MyBgworkerEntry;

	/* XXX is this the right errcode? */
	if (!(worker->bgw_flags & BGWORKER_BACKEND_DATABASE_CONNECTION))
		ereport(FATAL,
				(errcode(ERRCODE_PROGRAM_LIMIT_EXCEEDED),
				 errmsg("database connection requirement not indicated during registration")));

	InitPostgres(NULL, dboid, NULL, useroid, NULL, (flags & BGWORKER_BYPASS_ALLOWCONN) != 0);

	/* it had better not gotten out of "init" mode yet */
	if (!IsInitProcessingMode())
		ereport(ERROR,
				(errmsg("invalid processing mode in background worker")));
	SetProcessingMode(NormalProcessing);
}

/*
 * Block/unblock signals in a background worker
 */
void
BackgroundWorkerBlockSignals(void)
{
	PG_SETMASK(&BlockSig);
}

void
BackgroundWorkerUnblockSignals(void)
{
	PG_SETMASK(&UnBlockSig);
}

#ifdef EXEC_BACKEND
static pid_t
bgworker_forkexec(int shmem_slot)
{
	char	   *av[10];
	int			ac = 0;
	char		forkav[MAXPGPATH];

	snprintf(forkav, MAXPGPATH, "--forkbgworker=%d", shmem_slot);

	av[ac++] = "postgres";
	av[ac++] = forkav;
	av[ac++] = NULL;			/* filled in by postmaster_forkexec */
	av[ac] = NULL;

	Assert(ac < lengthof(av));

	return postmaster_forkexec(ac, av);
}
#endif

/*
 * Start a new bgworker.
 * Starting time conditions must have been checked already.
 *
 * Returns true on success, false on failure.
 * In either case, update the RegisteredBgWorker's state appropriately.
 *
 * This code is heavily based on autovacuum.c, q.v.
 */
static bool
do_start_bgworker(RegisteredBgWorker *rw)
{
	pid_t		worker_pid;

	Assert(rw->rw_pid == 0);

	/*
	 * Allocate and assign the Backend element.  Note we must do this before
	 * forking, so that we can handle failures (out of memory or child-process
	 * slots) cleanly.
	 *
	 * Treat failure as though the worker had crashed.  That way, the
	 * postmaster will wait a bit before attempting to start it again; if we
	 * tried again right away, most likely we'd find ourselves hitting the
	 * same resource-exhaustion condition.
	 */
	if (!assign_backendlist_entry(rw))
	{
		rw->rw_crashed_at = GetCurrentTimestamp();
		return false;
	}

	ereport(DEBUG1,
			(errmsg("starting background worker process \"%s\"",
					rw->rw_worker.bgw_name)));

#ifdef EXEC_BACKEND
	switch ((worker_pid = bgworker_forkexec(rw->rw_shmem_slot)))
#else
	switch ((worker_pid = fork_process()))
#endif
	{
		case -1:
			/* in postmaster, fork failed ... */
			ereport(LOG,
					(errmsg("could not fork worker process: %m")));
			/* undo what assign_backendlist_entry did */
			ReleasePostmasterChildSlot(rw->rw_child_slot);
			rw->rw_child_slot = 0;
			free(rw->rw_backend);
			rw->rw_backend = NULL;
			/* mark entry as crashed, so we'll try again later */
			rw->rw_crashed_at = GetCurrentTimestamp();
			break;

#ifndef EXEC_BACKEND
		case 0:
			/* in postmaster child ... */
			InitPostmasterChild();

			/* Close the postmaster's sockets */
			ClosePostmasterPorts(false);

			/*
			 * Before blowing away PostmasterContext, save this bgworker's
			 * data where it can find it.
			 */
			MyBgworkerEntry = (BackgroundWorker *)
				MemoryContextAlloc(TopMemoryContext, sizeof(BackgroundWorker));
			memcpy(MyBgworkerEntry, &rw->rw_worker, sizeof(BackgroundWorker));

			/* Release postmaster's working memory context */
			MemoryContextSwitchTo(TopMemoryContext);
			MemoryContextDelete(PostmasterContext);
			PostmasterContext = NULL;

			StartBackgroundWorker();

			exit(1);			/* should not get here */
			break;
#endif
		default:
			/* in postmaster, fork successful ... */
			rw->rw_pid = worker_pid;
			rw->rw_backend->pid = rw->rw_pid;
			ReportBackgroundWorkerPID(rw);
			/* add new worker to lists of backends */
			dlist_push_head(&BackendList, &rw->rw_backend->elem);
#ifdef EXEC_BACKEND
			ShmemBackendArrayAdd(rw->rw_backend);
#endif
			return true;
	}

	return false;
}

/*
 * Does the current postmaster state require starting a worker with the
 * specified start_time?
 */
static bool
bgworker_should_start_now(BgWorkerStartTime start_time)
{
	switch (pmState)
	{
		case PM_NO_CHILDREN:
		case PM_WAIT_DEAD_END:
		case PM_SHUTDOWN_2:
		case PM_SHUTDOWN:
		case PM_WAIT_BACKENDS:
		case PM_WAIT_READONLY:
		case PM_WAIT_BACKUP:
			break;

		case PM_RUN:
			if (start_time == BgWorkerStart_RecoveryFinished)
				return true;
			/* fall through */

		case PM_HOT_STANDBY:
			if (start_time == BgWorkerStart_ConsistentState)
				return true;
			/* fall through */

		case PM_RECOVERY:
		case PM_STARTUP:
		case PM_INIT:
			if (start_time == BgWorkerStart_PostmasterStart)
				return true;
			/* fall through */

	}

	return false;
}

/*
 * Allocate the Backend struct for a connected background worker, but don't
 * add it to the list of backends just yet.
 *
 * On failure, return false without changing any worker state.
 *
 * Some info from the Backend is copied into the passed rw.
 */
static bool
assign_backendlist_entry(RegisteredBgWorker *rw)
{
	Backend    *bn;

	/*
	 * Check that database state allows another connection.  Currently the
	 * only possible failure is CAC_TOOMANY, so we just log an error message
	 * based on that rather than checking the error code precisely.
	 */
	if (canAcceptConnections(BACKEND_TYPE_BGWORKER) != CAC_OK)
	{
		ereport(LOG,
				(errcode(ERRCODE_CONFIGURATION_LIMIT_EXCEEDED),
				 errmsg("no slot available for new worker process")));
		return false;
	}

	/*
	 * Compute the cancel key that will be assigned to this session. We
	 * probably don't need cancel keys for background workers, but we'd better
	 * have something random in the field to prevent unfriendly people from
	 * sending cancels to them.
	 */
	if (!RandomCancelKey(&MyCancelKey))
	{
		ereport(LOG,
				(errcode(ERRCODE_INTERNAL_ERROR),
				 errmsg("could not generate random cancel key")));
		return false;
	}

	bn = malloc(sizeof(Backend));
	if (bn == NULL)
	{
		ereport(LOG,
				(errcode(ERRCODE_OUT_OF_MEMORY),
				 errmsg("out of memory")));
		return false;
	}

	bn->cancel_key = MyCancelKey;
	bn->child_slot = MyPMChildSlot = AssignPostmasterChildSlot();
	bn->bkend_type = BACKEND_TYPE_BGWORKER;
	bn->dead_end = false;
	bn->bgworker_notify = false;

	rw->rw_backend = bn;
	rw->rw_child_slot = bn->child_slot;

	return true;
}

/*
 * If the time is right, start background worker(s).
 *
 * As a side effect, the bgworker control variables are set or reset
 * depending on whether more workers may need to be started.
 *
 * We limit the number of workers started per call, to avoid consuming the
 * postmaster's attention for too long when many such requests are pending.
 * As long as StartWorkerNeeded is true, ServerLoop will not block and will
 * call this function again after dealing with any other issues.
 */
static void
maybe_start_bgworkers(void)
{
#define MAX_BGWORKERS_TO_LAUNCH 100
	int			num_launched = 0;
	TimestampTz now = 0;
	slist_mutable_iter iter;

	/*
	 * During crash recovery, we have no need to be called until the state
	 * transition out of recovery.
	 */
	if (FatalError)
	{
		StartWorkerNeeded = false;
		HaveCrashedWorker = false;
		return;
	}

	/* Don't need to be called again unless we find a reason for it below */
	StartWorkerNeeded = false;
	HaveCrashedWorker = false;

	slist_foreach_modify(iter, &BackgroundWorkerList)
	{
		RegisteredBgWorker *rw;

		rw = slist_container(RegisteredBgWorker, rw_lnode, iter.cur);

		/* ignore if already running */
		if (rw->rw_pid != 0)
			continue;

		/* if marked for death, clean up and remove from list */
		if (rw->rw_terminate)
		{
			ForgetBackgroundWorker(&iter);
			continue;
		}

		/*
		 * If this worker has crashed previously, maybe it needs to be
		 * restarted (unless on registration it specified it doesn't want to
		 * be restarted at all).  Check how long ago did a crash last happen.
		 * If the last crash is too recent, don't start it right away; let it
		 * be restarted once enough time has passed.
		 */
		if (rw->rw_crashed_at != 0)
		{
			if (rw->rw_worker.bgw_restart_time == BGW_NEVER_RESTART)
			{
				int			notify_pid;

				notify_pid = rw->rw_worker.bgw_notify_pid;

				ForgetBackgroundWorker(&iter);

				/* Report worker is gone now. */
				if (notify_pid != 0)
					kill(notify_pid, SIGUSR1);

				continue;
			}

			/* read system time only when needed */
			if (now == 0)
				now = GetCurrentTimestamp();

			if (!TimestampDifferenceExceeds(rw->rw_crashed_at, now,
											rw->rw_worker.bgw_restart_time * 1000))
			{
				/* Set flag to remember that we have workers to start later */
				HaveCrashedWorker = true;
				continue;
			}
		}

		if (bgworker_should_start_now(rw->rw_worker.bgw_start_time))
		{
			/* reset crash time before trying to start worker */
			rw->rw_crashed_at = 0;

			/*
			 * Try to start the worker.
			 *
			 * On failure, give up processing workers for now, but set
			 * StartWorkerNeeded so we'll come back here on the next iteration
			 * of ServerLoop to try again.  (We don't want to wait, because
			 * there might be additional ready-to-run workers.)  We could set
			 * HaveCrashedWorker as well, since this worker is now marked
			 * crashed, but there's no need because the next run of this
			 * function will do that.
			 */
			if (!do_start_bgworker(rw))
			{
				StartWorkerNeeded = true;
				return;
			}

			/*
			 * If we've launched as many workers as allowed, quit, but have
			 * ServerLoop call us again to look for additional ready-to-run
			 * workers.  There might not be any, but we'll find out the next
			 * time we run.
			 */
			if (++num_launched >= MAX_BGWORKERS_TO_LAUNCH)
			{
				StartWorkerNeeded = true;
				return;
			}
		}
	}
}

/*
 * When a backend asks to be notified about worker state changes, we
 * set a flag in its backend entry.  The background worker machinery needs
 * to know when such backends exit.
 */
bool
PostmasterMarkPIDForWorkerNotify(int pid)
{
	dlist_iter	iter;
	Backend    *bp;

	dlist_foreach(iter, &BackendList)
	{
		bp = dlist_container(Backend, elem, iter.cur);
		if (bp->pid == pid)
		{
			bp->bgworker_notify = true;
			return true;
		}
	}
	return false;
}

#ifdef EXEC_BACKEND

/*
 * The following need to be available to the save/restore_backend_variables
 * functions.  They are marked NON_EXEC_STATIC in their home modules.
 */
extern slock_t *ShmemLock;
extern slock_t *ProcStructLock;
extern PGPROC *AuxiliaryProcs;
extern PMSignalData *PMSignalState;
extern pgsocket pgStatSock;
extern pg_time_t first_syslogger_file_time;

#ifndef WIN32
#define write_inheritable_socket(dest, src, childpid) ((*(dest) = (src)), true)
#define read_inheritable_socket(dest, src) (*(dest) = *(src))
#else
static bool write_duplicated_handle(HANDLE *dest, HANDLE src, HANDLE child);
static bool write_inheritable_socket(InheritableSocket *dest, SOCKET src,
						 pid_t childPid);
static void read_inheritable_socket(SOCKET *dest, InheritableSocket *src);
#endif


/* Save critical backend variables into the BackendParameters struct */
#ifndef WIN32
static bool
save_backend_variables(BackendParameters *param, Port *port)
#else
static bool
save_backend_variables(BackendParameters *param, Port *port,
					   HANDLE childProcess, pid_t childPid)
#endif
{
	memcpy(&param->port, port, sizeof(Port));
	if (!write_inheritable_socket(&param->portsocket, port->sock, childPid))
		return false;

	strlcpy(param->DataDir, DataDir, MAXPGPATH);

	memcpy(&param->ListenSocket, &ListenSocket, sizeof(ListenSocket));

	param->MyCancelKey = MyCancelKey;
	param->MyPMChildSlot = MyPMChildSlot;

#ifdef WIN32
	param->ShmemProtectiveRegion = ShmemProtectiveRegion;
#endif
	param->UsedShmemSegID = UsedShmemSegID;
	param->UsedShmemSegAddr = UsedShmemSegAddr;

	param->ShmemLock = ShmemLock;
	param->ShmemVariableCache = ShmemVariableCache;
	param->ShmemBackendArray = ShmemBackendArray;

#ifndef HAVE_SPINLOCKS
	param->SpinlockSemaArray = SpinlockSemaArray;
#endif
	param->NamedLWLockTrancheRequests = NamedLWLockTrancheRequests;
	param->NamedLWLockTrancheArray = NamedLWLockTrancheArray;
	param->MainLWLockArray = MainLWLockArray;
	param->ProcStructLock = ProcStructLock;
	param->ProcGlobal = ProcGlobal;
	param->AuxiliaryProcs = AuxiliaryProcs;
	param->PreparedXactProcs = PreparedXactProcs;
	param->PMSignalState = PMSignalState;
	if (!write_inheritable_socket(&param->pgStatSock, pgStatSock, childPid))
		return false;

	param->PostmasterPid = PostmasterPid;
	param->PgStartTime = PgStartTime;
	param->PgReloadTime = PgReloadTime;
	param->first_syslogger_file_time = first_syslogger_file_time;

	param->redirection_done = redirection_done;
	param->IsBinaryUpgrade = IsBinaryUpgrade;
	param->max_safe_fds = max_safe_fds;

	param->MaxBackends = MaxBackends;

#ifdef WIN32
	param->PostmasterHandle = PostmasterHandle;
	if (!write_duplicated_handle(&param->initial_signal_pipe,
								 pgwin32_create_signal_listener(childPid),
								 childProcess))
		return false;
#else
	memcpy(&param->postmaster_alive_fds, &postmaster_alive_fds,
		   sizeof(postmaster_alive_fds));
#endif

	memcpy(&param->syslogPipe, &syslogPipe, sizeof(syslogPipe));

	strlcpy(param->my_exec_path, my_exec_path, MAXPGPATH);

	strlcpy(param->pkglib_path, pkglib_path, MAXPGPATH);

	strlcpy(param->ExtraOptions, ExtraOptions, MAXPGPATH);

	return true;
}


#ifdef WIN32
/*
 * Duplicate a handle for usage in a child process, and write the child
 * process instance of the handle to the parameter file.
 */
static bool
write_duplicated_handle(HANDLE *dest, HANDLE src, HANDLE childProcess)
{
	HANDLE		hChild = INVALID_HANDLE_VALUE;

	if (!DuplicateHandle(GetCurrentProcess(),
						 src,
						 childProcess,
						 &hChild,
						 0,
						 TRUE,
						 DUPLICATE_CLOSE_SOURCE | DUPLICATE_SAME_ACCESS))
	{
		ereport(LOG,
				(errmsg_internal("could not duplicate handle to be written to backend parameter file: error code %lu",
								 GetLastError())));
		return false;
	}

	*dest = hChild;
	return true;
}

/*
 * Duplicate a socket for usage in a child process, and write the resulting
 * structure to the parameter file.
 * This is required because a number of LSPs (Layered Service Providers) very
 * common on Windows (antivirus, firewalls, download managers etc) break
 * straight socket inheritance.
 */
static bool
write_inheritable_socket(InheritableSocket *dest, SOCKET src, pid_t childpid)
{
	dest->origsocket = src;
	if (src != 0 && src != PGINVALID_SOCKET)
	{
		/* Actual socket */
		if (WSADuplicateSocket(src, childpid, &dest->wsainfo) != 0)
		{
			ereport(LOG,
					(errmsg("could not duplicate socket %d for use in backend: error code %d",
							(int) src, WSAGetLastError())));
			return false;
		}
	}
	return true;
}

/*
 * Read a duplicate socket structure back, and get the socket descriptor.
 */
static void
read_inheritable_socket(SOCKET *dest, InheritableSocket *src)
{
	SOCKET		s;

	if (src->origsocket == PGINVALID_SOCKET || src->origsocket == 0)
	{
		/* Not a real socket! */
		*dest = src->origsocket;
	}
	else
	{
		/* Actual socket, so create from structure */
		s = WSASocket(FROM_PROTOCOL_INFO,
					  FROM_PROTOCOL_INFO,
					  FROM_PROTOCOL_INFO,
					  &src->wsainfo,
					  0,
					  0);
		if (s == INVALID_SOCKET)
		{
			write_stderr("could not create inherited socket: error code %d\n",
						 WSAGetLastError());
			exit(1);
		}
		*dest = s;

		/*
		 * To make sure we don't get two references to the same socket, close
		 * the original one. (This would happen when inheritance actually
		 * works..
		 */
		closesocket(src->origsocket);
	}
}
#endif

static void
read_backend_variables(char *id, Port *port)
{
	BackendParameters param;

#ifndef WIN32
	/* Non-win32 implementation reads from file */
	FILE	   *fp;

	/* Open file */
	fp = AllocateFile(id, PG_BINARY_R);
	if (!fp)
	{
		write_stderr("could not open backend variables file \"%s\": %s\n",
					 id, strerror(errno));
		exit(1);
	}

	if (fread(&param, sizeof(param), 1, fp) != 1)
	{
		write_stderr("could not read from backend variables file \"%s\": %s\n",
					 id, strerror(errno));
		exit(1);
	}

	/* Release file */
	FreeFile(fp);
	if (unlink(id) != 0)
	{
		write_stderr("could not remove file \"%s\": %s\n",
					 id, strerror(errno));
		exit(1);
	}
#else
	/* Win32 version uses mapped file */
	HANDLE		paramHandle;
	BackendParameters *paramp;

#ifdef _WIN64
	paramHandle = (HANDLE) _atoi64(id);
#else
	paramHandle = (HANDLE) atol(id);
#endif
	paramp = MapViewOfFile(paramHandle, FILE_MAP_READ, 0, 0, 0);
	if (!paramp)
	{
		write_stderr("could not map view of backend variables: error code %lu\n",
					 GetLastError());
		exit(1);
	}

	memcpy(&param, paramp, sizeof(BackendParameters));

	if (!UnmapViewOfFile(paramp))
	{
		write_stderr("could not unmap view of backend variables: error code %lu\n",
					 GetLastError());
		exit(1);
	}

	if (!CloseHandle(paramHandle))
	{
		write_stderr("could not close handle to backend parameter variables: error code %lu\n",
					 GetLastError());
		exit(1);
	}
#endif

	restore_backend_variables(&param, port);
}

/* Restore critical backend variables from the BackendParameters struct */
static void
restore_backend_variables(BackendParameters *param, Port *port)
{
	memcpy(port, &param->port, sizeof(Port));
	read_inheritable_socket(&port->sock, &param->portsocket);

	SetDataDir(param->DataDir);

	memcpy(&ListenSocket, &param->ListenSocket, sizeof(ListenSocket));

	MyCancelKey = param->MyCancelKey;
	MyPMChildSlot = param->MyPMChildSlot;

#ifdef WIN32
	ShmemProtectiveRegion = param->ShmemProtectiveRegion;
#endif
	UsedShmemSegID = param->UsedShmemSegID;
	UsedShmemSegAddr = param->UsedShmemSegAddr;

	ShmemLock = param->ShmemLock;
	ShmemVariableCache = param->ShmemVariableCache;
	ShmemBackendArray = param->ShmemBackendArray;

#ifndef HAVE_SPINLOCKS
	SpinlockSemaArray = param->SpinlockSemaArray;
#endif
	NamedLWLockTrancheRequests = param->NamedLWLockTrancheRequests;
	NamedLWLockTrancheArray = param->NamedLWLockTrancheArray;
	MainLWLockArray = param->MainLWLockArray;
	ProcStructLock = param->ProcStructLock;
	ProcGlobal = param->ProcGlobal;
	AuxiliaryProcs = param->AuxiliaryProcs;
	PreparedXactProcs = param->PreparedXactProcs;
	PMSignalState = param->PMSignalState;
	read_inheritable_socket(&pgStatSock, &param->pgStatSock);

	PostmasterPid = param->PostmasterPid;
	PgStartTime = param->PgStartTime;
	PgReloadTime = param->PgReloadTime;
	first_syslogger_file_time = param->first_syslogger_file_time;

	redirection_done = param->redirection_done;
	IsBinaryUpgrade = param->IsBinaryUpgrade;
	max_safe_fds = param->max_safe_fds;

	MaxBackends = param->MaxBackends;

#ifdef WIN32
	PostmasterHandle = param->PostmasterHandle;
	pgwin32_initial_signal_pipe = param->initial_signal_pipe;
#else
	memcpy(&postmaster_alive_fds, &param->postmaster_alive_fds,
		   sizeof(postmaster_alive_fds));
#endif

	memcpy(&syslogPipe, &param->syslogPipe, sizeof(syslogPipe));

	strlcpy(my_exec_path, param->my_exec_path, MAXPGPATH);

	strlcpy(pkglib_path, param->pkglib_path, MAXPGPATH);

	strlcpy(ExtraOptions, param->ExtraOptions, MAXPGPATH);
}


Size
ShmemBackendArraySize(void)
{
	return mul_size(MaxLivePostmasterChildren(), sizeof(Backend));
}

void
ShmemBackendArrayAllocation(void)
{
	Size		size = ShmemBackendArraySize();

	ShmemBackendArray = (Backend *) ShmemAlloc(size);
	/* Mark all slots as empty */
	memset(ShmemBackendArray, 0, size);
}

static void
ShmemBackendArrayAdd(Backend *bn)
{
	/* The array slot corresponding to my PMChildSlot should be free */
	int			i = bn->child_slot - 1;

	Assert(ShmemBackendArray[i].pid == 0);
	ShmemBackendArray[i] = *bn;
}

static void
ShmemBackendArrayRemove(Backend *bn)
{
	int			i = bn->child_slot - 1;

	Assert(ShmemBackendArray[i].pid == bn->pid);
	/* Mark the slot as empty */
	ShmemBackendArray[i].pid = 0;
}
#endif							/* EXEC_BACKEND */


#ifdef WIN32

/*
 * Subset implementation of waitpid() for Windows.  We assume pid is -1
 * (that is, check all child processes) and options is WNOHANG (don't wait).
 */
static pid_t
waitpid(pid_t pid, int *exitstatus, int options)
{
	DWORD		dwd;
	ULONG_PTR	key;
	OVERLAPPED *ovl;

	/*
	 * Check if there are any dead children. If there are, return the pid of
	 * the first one that died.
	 */
	if (GetQueuedCompletionStatus(win32ChildQueue, &dwd, &key, &ovl, 0))
	{
		*exitstatus = (int) key;
		return dwd;
	}

	return -1;
}

/*
 * Note! Code below executes on a thread pool! All operations must
 * be thread safe! Note that elog() and friends must *not* be used.
 */
static void WINAPI
pgwin32_deadchild_callback(PVOID lpParameter, BOOLEAN TimerOrWaitFired)
{
	win32_deadchild_waitinfo *childinfo = (win32_deadchild_waitinfo *) lpParameter;
	DWORD		exitcode;

	if (TimerOrWaitFired)
		return;					/* timeout. Should never happen, since we use
								 * INFINITE as timeout value. */

	/*
	 * Remove handle from wait - required even though it's set to wait only
	 * once
	 */
	UnregisterWaitEx(childinfo->waitHandle, NULL);

	if (!GetExitCodeProcess(childinfo->procHandle, &exitcode))
	{
		/*
		 * Should never happen. Inform user and set a fixed exitcode.
		 */
		write_stderr("could not read exit code for process\n");
		exitcode = 255;
	}

	if (!PostQueuedCompletionStatus(win32ChildQueue, childinfo->procId, (ULONG_PTR) exitcode, NULL))
		write_stderr("could not post child completion status\n");

	/*
	 * Handle is per-process, so we close it here instead of in the
	 * originating thread
	 */
	CloseHandle(childinfo->procHandle);

	/*
	 * Free struct that was allocated before the call to
	 * RegisterWaitForSingleObject()
	 */
	free(childinfo);

	/* Queue SIGCHLD signal */
	pg_queue_signal(SIGCHLD);
}
#endif							/* WIN32 */

/*
 * Initialize one and only handle for monitoring postmaster death.
 *
 * Called once in the postmaster, so that child processes can subsequently
 * monitor if their parent is dead.
 */
static void
InitPostmasterDeathWatchHandle(void)
{
#ifndef WIN32

	/*
	 * Create a pipe. Postmaster holds the write end of the pipe open
	 * (POSTMASTER_FD_OWN), and children hold the read end. Children can pass
	 * the read file descriptor to select() to wake up in case postmaster
	 * dies, or check for postmaster death with a (read() == 0). Children must
	 * close the write end as soon as possible after forking, because EOF
	 * won't be signaled in the read end until all processes have closed the
	 * write fd. That is taken care of in ClosePostmasterPorts().
	 */
	Assert(MyProcPid == PostmasterPid);
	if (pipe(postmaster_alive_fds) < 0)
		ereport(FATAL,
				(errcode_for_file_access(),
				 errmsg_internal("could not create pipe to monitor postmaster death: %m")));

	/*
	 * Set O_NONBLOCK to allow testing for the fd's presence with a read()
	 * call.
	 */
	if (fcntl(postmaster_alive_fds[POSTMASTER_FD_WATCH], F_SETFL, O_NONBLOCK) == -1)
		ereport(FATAL,
				(errcode_for_socket_access(),
				 errmsg_internal("could not set postmaster death monitoring pipe to nonblocking mode: %m")));
#else

	/*
	 * On Windows, we use a process handle for the same purpose.
	 */
	if (DuplicateHandle(GetCurrentProcess(),
						GetCurrentProcess(),
						GetCurrentProcess(),
						&PostmasterHandle,
						0,
						TRUE,
						DUPLICATE_SAME_ACCESS) == 0)
		ereport(FATAL,
				(errmsg_internal("could not duplicate postmaster handle: error code %lu",
								 GetLastError())));
#endif							/* WIN32 */
}

/* POLAR: do some check, leave log for debug */
static void
polar_state_machine_change_check(polar_pmstate_change_reason reason, pid_t pid)
{
	switch (reason)
	{
		case PM_RECEIVE_SIGINT:
			elog(LOG, "polardb prepare reinitializing after receive SIGINT");
			break;

		case PM_RECEIVE_SIGTERM:
			elog(LOG, "polardb prepare reinitializing after receive SIGTERM");
			break;

		case PM_RECEIVE_SIGQUIT:
			elog(LOG, "polardb prepare reinitializing after receive SIGQUIT");
			break;

		case PM_ADVANCE_STATE_MACHINE:
			elog(LOG, "polardb prepare reinitializing after sigusr1_handler advance");
			break;

		case PM_SUBPROCESS_DIE:
			elog(LOG, "polardb prepare reinitializing after subprocess %d die", pid);
			break;

		default:
			elog(ERROR,"polardb unknown state machine change reason %d", reason);
			break;
	}

	return;
}
<|MERGE_RESOLUTION|>--- conflicted
+++ resolved
@@ -5200,12 +5200,8 @@
 	 */
 	if (CheckPostmasterSignal(PMSIGNAL_ADVANCE_STATE_MACHINE))
 	{
-<<<<<<< HEAD
 		/* Advance postmaster's state machine */
 		PostmasterStateMachine(PM_ADVANCE_STATE_MACHINE, 0);
-=======
-		PostmasterStateMachine();
->>>>>>> 25180875
 	}
 
 	if (StartupPID != 0 &&
