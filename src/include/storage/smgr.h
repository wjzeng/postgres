--- conflicted
+++ resolved
@@ -144,10 +144,7 @@
 					 BlockNumber segno);
 extern void ForgetRelationFsyncRequests(RelFileNode rnode, ForkNumber forknum);
 extern void ForgetDatabaseFsyncRequests(Oid dbid);
-<<<<<<< HEAD
 extern bool polar_need_skip_request(BlockNumber segno);
-=======
 extern void DropRelationFiles(RelFileNode *delrels, int ndelrels, bool isRedo);
->>>>>>> 25180875
 
 #endif							/* SMGR_H */